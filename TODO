Functionality
<<<<<<< HEAD
  * fix recognition parameters to evaluate expressions in GUI
  * fix representation of processes in GUI
=======
  * put XML/DTD handling into stdlib only tools
>>>>>>> f64024e9
  * strip 'grid variables' from types and GUI
  * change book-keeping/memory management from
    process based to site based 
    (better storage for amorphous geometries)
  * write autocompletion for output fields
  * write consistency check function that runs before
    exporting f90 source could and give the user hints
    about inconsistencies in the project
  * add/fix undo function to process editor
  * improve layer editor: make handling better (removing/cancelling sites)
    and make better guess for z-position of site
  * reimplement 'print output' function using old_src


Project related
  * configure pip mechanism
  * build virtualenv test environment(s): 2.4-3.0
  * build deb package


Future/optional projects:
  * Allow for non-orthogonal unit cells
  * do 2D version of process editor using ASE
    facilities first: basically rid gtkcanvas 
    in favor or pygoocanvas and include atoms
    in background
  * check-out blender and maybe additional 3D programs
    for good gui design of placing sites or species
    in 3D space


Defered:
  * build-up library of lattices which can be
    simply chosen from (making new lattice is very easy
    and fast)

BUGS:
  * fix output of observables<|MERGE_RESOLUTION|>--- conflicted
+++ resolved
@@ -1,10 +1,7 @@
 Functionality
-<<<<<<< HEAD
   * fix recognition parameters to evaluate expressions in GUI
   * fix representation of processes in GUI
-=======
   * put XML/DTD handling into stdlib only tools
->>>>>>> f64024e9
   * strip 'grid variables' from types and GUI
   * change book-keeping/memory management from
     process based to site based 
