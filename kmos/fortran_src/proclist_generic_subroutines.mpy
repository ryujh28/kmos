--- conflicted
+++ resolved
@@ -123,11 +123,6 @@
 #@
 #@             call determine_procsite(ran_proc, ran_site, proc_nr, nr_site)
 #@
-<<<<<<< HEAD
-#@             call update_chi(.True.,proc_nr)
-#@
-=======
->>>>>>> 7e1fa401
 #@             call run_proc_nr(proc_nr, nr_site)
 #@
 #@             call update_chi(.True.,proc_nr)
