--- conflicted
+++ resolved
@@ -1335,10 +1335,6 @@
 
     elif code_generator == 'lat_int':
         cp_files = [(os.path.join('fortran_src', 'assert.ppc'), 'assert.ppc'),
-<<<<<<< HEAD
-                    #(os.path.join('fortran_src', 'base_lat_int.f90'), 'base.f90'),
-=======
->>>>>>> b1695ef8
                     (os.path.join('fortran_src', 'kind_values.f90'), 'kind_values.f90'),
                     (os.path.join('fortran_src', 'main.f90'), 'main.f90'),
                     ]
@@ -1360,19 +1356,11 @@
     # produce those source files that are written on the fly
     writer = ProcListWriter(project_tree, export_dir)
     if code_generator == 'local_smart':
-<<<<<<< HEAD
-        writer.write_template(filename='base')
-    elif code_generator == 'lat_int':
-        writer.write_template(filename='base_lat_int', target='base')
-
-    writer.write_template(filename='lattice')
-=======
         writer.write_template(filename='base', options=options)
     elif code_generator == 'lat_int':
         writer.write_template(filename='base_lat_int', target='base', options=options)
 
     writer.write_template(filename='lattice', options=options)
->>>>>>> b1695ef8
     writer.write_proclist(code_generator=code_generator)
     writer.write_settings()
     project_tree.validate_model()
