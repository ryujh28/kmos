#!/usr/bin/env python
"""
Features front-end import/export functions for kMC Projects.
Currently import and export is supported to XML
and export is supported to Fortran 90 source code.
"""
#    Copyright 2009-2013 Max J. Hoffmann (mjhoffmann@gmail.com)
#    This file is part of kmos.
#
#    kmos is free software: you can redistribute it and/or modify
#    it under the terms of the GNU General Public License as published by
#    the Free Software Foundation, either version 3 of the License, or
#    (at your option) any later version.
#
#    kmos is distributed in the hope that it will be useful,
#    but WITHOUT ANY WARRANTY; without even the implied warranty of
#    MERCHANTABILITY or FITNESS FOR A PARTICULAR PURPOSE.  See the
#    GNU General Public License for more details.
#
#    You should have received a copy of the GNU General Public License
#    along with kmos.  If not, see <http://www.gnu.org/licenses/>.
import itertools
import operator
import shutil
import os
import sys
import copy
import numpy as np

from pprint import pformat


from kmos.types import ConditionAction, SingleLatIntProcess, Coord
from kmos.config import APP_ABS_PATH
from kmos.types import cmp_coords
from kmos.utils import evaluate_template


def _casetree_dict(dictionary, indent='', out=None):
    """ Recursively prints nested dictionaries."""
    # Fortran90 always expects the default branch
    # at the end of a 'select case' statement.
    # Thus we use reversed() to move the 'default'
    # branch from the beginning to the end.
    for key, value in reversed(list(dictionary.iteritems())):
        if isinstance(value, dict):
            if isinstance(key, Coord):
                out.write('%sselect case(get_species(cell%s))\n' % (indent, key.radd_ff()))
                _casetree_dict(value, indent + '  ', out)
                out.write('%send select\n' % indent)
            else:
                if key != 'default':
                    # allowing for or in species
                    keys = ', '.join(map(lambda x: x.strip(), key.split(' or ')))
                    out.write('%scase(%s)\n' % (indent, keys))
                    _casetree_dict(value, indent + '  ', out)
                else:
                    out.write('%scase %s\n' % (indent, key))
                    _casetree_dict(value, indent + '  ', out)
        else:
            out.write(indent+'%s = %s; return\n' % (key, value))

def _print_dict(dictionary, indent = ''):
    """ Recursively prints nested dictionaries."""

    for key, value in dictionary.iteritems():
        if isinstance(value, dict):
            print('%s%s:' % (indent, key) )
            _print_dict(value, indent+'    ')
        else:
            print(indent+'%s = %s' %(key, value))

def _flatten(L):
    return [item for sublist in L for item in sublist]


def _chop_line(outstr, line_length=100):
    if len(outstr) < line_length :
        return outstr
    outstr_list = []
    while outstr:
        try:
            NEXT_BREAK = outstr.index(',', line_length) + 1
        except ValueError:
            NEXT_BREAK = len(outstr)
        outstr_list.append(outstr[:NEXT_BREAK] + '&\n' )
        outstr = outstr[NEXT_BREAK:]
    return ''.join(outstr_list)


def compact_deladd_init(modified_process, out):
    n = len(modified_processes)
    out.write('integer :: n\n')
    out.write('integer, dimension(%s, 4) :: sites, cells\n\n' % n)

def compact_deladd_statements(modified_processes, out, action):
    n = len(modified_processes)
    processes = []
    sites = np.zeros((n, 4), int)
    cells = np.zeros((n, 4), int)

    for i, (process, offset) in enumerate(modified_procs):
        cells[i, :] = np.array(offset + [0])
        sites[i, :] = np.array(offset + [1])

    out.write('do n = 1, %s\n' % (n + 1))
    out.write('    call %s_proc(nli_%s(cell + %s), cell + %s)\n'
        % ())
    out.write('enddo\n')


def _most_common(L):
    # thanks go to Alex Martelli for this function
    # get an iterable of (item, iterable) pairs
    SL = sorted((x, i) for i, x in enumerate(L))
    groups = itertools.groupby(SL, key=operator.itemgetter(0))
    # auxiliary function to get "quality" for an item

    def _auxfun(g):
        item, iterable = g
        count = 0
        min_index = len(L)
        for _, where in iterable:
            count += 1
            min_index = min(min_index, where)
        return count, - min_index
    # pick the highest-count/earliest item
    return max(groups, key=_auxfun)[0]


class ProcListWriter():
    """Write the different parts of Fortran 90 code needed
    to run a kMC model.
    """

    def __init__(self, data, dir):
        self.data = data
        self.dir = dir

    def write_template(self, filename, target=None, options=None):
        if target is None:
            target = filename
        from kmos.utils import evaluate_template

        with open(os.path.join(os.path.dirname(__file__),
                               'fortran_src',
                               '{filename}.mpy'.format(**locals()))) as infile:
            template = infile.read()

        with open(os.path.join(self.dir, '{target}.f90'.format(**locals())), 'w') as out:
            out.write(evaluate_template(template,  self=self, data=self.data, options=options))

    def write_proclist(self, smart=True, code_generator='local_smart'):
        """Write the proclist.f90 module, i.e. the rules which make up
        the kMC process list.
        """
        # make long lines a little shorter
        data = self.data

        # write header section and module imports
        out = open('%s/proclist.f90' % self.dir, 'w')

        if code_generator == 'local_smart':
            self.write_proclist_generic_part(data, out, code_generator=code_generator)
            self.write_proclist_run_proc_nr_smart(data, out)
            self.write_proclist_put_take(data, out)
            self.write_proclist_touchup(data, out)
            self.write_proclist_multilattice(data, out)
            self.write_proclist_end(out)

        elif code_generator == 'lat_int':
            constants_out = open('%s/proclist_constants.f90' % self.dir, 'w')
            self.write_proclist_constants(data,
                                          constants_out,
                                          close_module=True,
                                          code_generator=code_generator,
                                          module_name='proclist_constants',
                                          )
            constants_out.close()
            self.write_proclist_lat_int(data, out)
            self.write_proclist_end(out)

        elif code_generator == 'otf':
            self.separate_proclist = True
            self.separate_proclist_pars = False
            # write the proclist_constant module from the template
            with open(os.path.join(os.path.dirname(__file__),
                                   'fortran_src',
                                   'proclist_constants_otf.mpy')) as infile:
                template = infile.read()
            constants_out = open('%s/proclist_constants.f90' % self.dir, 'w')
            constants_out.write(evaluate_template(template,
                                                  self=self,
                                                  data=data,
                                                  module_name='proclist_constants'))
            constants_out.close()
            parameters_out = open('%s/proclist_pars.f90' % self.dir, 'w')
            self.write_proclist_pars_otf(
                data,
                parameters_out,
                separate_files = self.separate_proclist_pars)
            parameters_out.close()

            self.write_proclist_otf(data,out)
            self.write_proclist_end(out)

        else:
            raise Exception("Don't know this code generator '%s'" % code_generator)

        out.close()
    
    def write_proclist_acf(self, smart=True, code_generator='local_smart'):
        """Write the proclist.f90 module, i.e. the rules which make up
        the kMC process list.
        """
        # make long lines a little shorter
        data = self.data

        # write header section and module imports
        out = open('%s/proclist_acf.f90' % self.dir, 'w')
        out.write(('module proclist_acf\n'
                  'use kind_values\n'
                  'use base, only: &\n'
                  '    update_accum_rate, &\n'
                  '    update_integ_rate, &\n'
                  '    determine_procsite, &\n'
                  '    update_clocks, &\n'
                  '    avail_sites, &\n'
                  '    null_species, &\n'
                  '    increment_procstat\n\n'
                  'use base_acf, only: &\n'
                  '    assign_particle_id, &\n'
                  '    update_id_arr, &\n'
                  '    update_displacement, &\n'                             
                  '    update_config_bin, &\n'
                  '    update_buffer_acf, &\n'
                  '    update_property_and_buffer_acf, &\n'
                  '    drain_process, &\n'
                  '    source_process, &\n'
                  '    update_kmc_step_acf, &\n'
                  '    get_kmc_step_acf, &\n'
                  '    update_trajectory, &\n'
                  '    update_displacement, &\n'
                  '    nr_of_annhilations, &\n'
                  '    wrap_count, &\n'
                  '    update_after_wrap_acf\n\n'
                  'use lattice\n\n'
                  'use proclist\n' ))
        

        out.write('\nimplicit none\n')

        out.write('\n\ncontains\n\n')


        if code_generator == 'local_smart':
           # self.write_proclist_generic_part(data, out, code_generator=code_generator)
           # self.write_proclist_run_proc_nr_smart(data, out)
           # self.write_proclist_put_take(data, out)
           # self.write_proclist_touchup(data, out)
           # self.write_proclist_multilattice(data, out)
           # self.write_proclist_end(out)
           self.write_proclist_generic_subroutines_acf(data, out, code_generator=code_generator)
           self.write_proclist_get_diff_sites_acf_smart(data,out)
           self.write_proclist_get_diff_sites_displacement_smart(data,out)
           self.write_proclist_acf_end(out)

        elif code_generator == 'lat_int':
            constants_out = open('%s/proclist_constants.f90' % self.dir, 'w')
            self.write_proclist_constants(data,
                                          constants_out,
                                          close_module=True,
                                          code_generator=code_generator,
                                          module_name='proclist_constants',
                                          )
            constants_out.close()
            self.write_proclist_lat_int(data, out)
            self.write_proclist_end(out)

        else:
            raise Exception("Don't know this code generator '%s'" % code_generator)

        out.close()
 

    def write_proclist_constants(self, data, out,
                                 code_generator='local_smart',
                                 close_module=False,
                                 module_name='proclist'):

        with open(os.path.join(os.path.dirname(__file__),
                               'fortran_src',
                               'proclist_constants.mpy')) as infile:
            template = infile.read()

        out.write(evaluate_template(template,
                                    self=self,
                                    data=data,
                                    code_generator=code_generator,
                                    close_module=close_module,
                                    module_name=module_name))


    def write_proclist_generic_part(self, data, out, code_generator='local_smart'):
        self.write_proclist_constants(data, out, close_module=False)
        out.write('\n\ncontains\n\n')
        self.write_proclist_generic_subroutines(data, out, code_generator=code_generator)

    def write_proclist_generic_subroutines(self, data, out, code_generator='local_smart'):
        from kmos.utils import evaluate_template

        with open(os.path.join(os.path.dirname(__file__),
                               'fortran_src',
                               'proclist_generic_subroutines.mpy')) as infile:
            template = infile.read()

        out.write(evaluate_template(template,
                                    self=self,
                                    data=data,
                                    code_generator=code_generator,
                                    ))

    def write_proclist_generic_subroutines_acf(self, data, out, code_generator='local_smart'):
        from kmos.utils import evaluate_template

        with open(os.path.join(os.path.dirname(__file__),
                               'fortran_src',
                               'proclist_generic_subroutines_acf.mpy')) as infile:
            template = infile.read()

        out.write(evaluate_template(template,
                                    self=self,
                                    data=data,
                                    code_generator=code_generator,
                                    ))



    def write_proclist_run_proc_nr_smart(self, data, out):
        # run_proc_nr runs the process selected by determine_procsite
        # for sake of simplicity each process is formulated in terms
        # of take and put operations. This is due to the fact that
        # in surface science type of models the default species,
        # i.e. 'empty' has a special meaning. So instead of just
        # 'setting' new species, which would be more general
        # we say we 'take' and 'put' atoms. So a take is equivalent
        # to a set_empty.
        # While this looks more readable on paper, I am not sure
        # if this make code maintainability a lot worse. So this
        # should probably change.

        out.write('subroutine run_proc_nr(proc, nr_site)\n\n'
                  '!****f* proclist/run_proc_nr\n'
                  '! FUNCTION\n'
                  '!    Runs process ``proc`` on site ``nr_site``.\n'
                  '!\n'
                  '! ARGUMENTS\n'
                  '!\n'
                  '!    * ``proc`` integer representing the process number\n'
                  '!    * ``nr_site``  integer representing the site\n'
                  '!******\n'
                  '    integer(kind=iint), intent(in) :: proc\n'
                  '    integer(kind=iint), intent(in) :: nr_site\n\n'
                  '    integer(kind=iint), dimension(4) :: lsite\n\n'
                  '    call increment_procstat(proc)\n\n'
                  '    ! lsite = lattice_site, (vs. scalar site)\n'
                  '    lsite = nr2lattice(nr_site, :)\n\n'
                  '    select case(proc)\n')
        for process in data.process_list:
            out.write('    case(%s)\n' % process.name)
            if data.meta.debug > 0:
                out.write(('print *,"PROCLIST/RUN_PROC_NR/NAME","%s"\n'
                           'print *,"PROCLIST/RUN_PROC_NR/LSITE","lsite"\n'
                           'print *,"PROCLIST/RUN_PROC_NR/SITE","site"\n')
                           % process.name)
            for action in process.action_list:
                if action.coord == process.executing_coord():
                    relative_coord = 'lsite'
                else:
                    relative_coord = 'lsite%s' % (action.coord - process.executing_coord()).radd_ff()

                try:
                    previous_species = filter(lambda x: x.coord.ff() == action.coord.ff(), process.condition_list)[0].species
                except:
                    UserWarning("""Process %s seems to be ill-defined.
                                   Every action needs a corresponding condition
                                   for the same site.""" % process.name)

                if action.species[0] == '^':
                    if data.meta.debug > 0:
                        out.write('print *,"PROCLIST/RUN_PROC_NR/ACTION","create %s_%s"\n'
                                   % (action.coord.layer,
                                      action.coord.name))
                    out.write('        call create_%s_%s(%s, %s)\n'
                               % (action.coord.layer,
                                  action.coord.name,
                                  relative_coord,
                                  action.species[1:]))
                elif action.species[0] == '$':
                    if data.meta.debug > 0:
                        out.write('print *,"PROCLIST/RUN_PROC_NR/ACTION","annihilate %s_%s"\n'
                                   % (action.coord.layer,
                                      action.coord.name))
                    out.write('        call annihilate_%s_%s(%s, %s)\n'
                               % (action.coord.layer,
                                  action.coord.name,
                                  relative_coord,
                                  action.species[1:]))
                elif action.species == data.species_list.default_species \
                and not action.species == previous_species:
                    if data.meta.debug > 0:
                        out.write('print *,"PROCLIST/RUN_PROC_NR/ACTION","take %s_%s %s"\n'
                                   % (action.coord.layer,
                                      action.coord.name,
                                      previous_species))
                    out.write('        call take_%s_%s_%s(%s)\n'
                               % (previous_species,
                                  action.coord.layer,
                                  action.coord.name,
                                  relative_coord))
                else:
                    if not previous_species == action.species:
                        if not previous_species == data.species_list.default_species:
                            if data.meta.debug > 0:
                                out.write('print *,"PROCLIST/RUN_PROC_NR/ACTION","take %s_%s %s"\n'
                                           % (action.coord.layer,
                                              action.coord.name,
                                              previous_species))
                            out.write('        call take_%s_%s_%s(%s)\n'
                                       % (previous_species,
                                          action.coord.layer,
                                          action.coord.name,
                                          relative_coord))
                        if data.meta.debug > 0:
                            out.write('print *,"PROCLIST/RUN_PROC_NR/ACTION","put %s_%s %s"\n'
                                      % (action.coord.layer,
                                         action.coord.name,
                                         action.species))
                        out.write('        call put_%s_%s_%s(%s)\n'
                                   % (action.species,
                                      action.coord.layer,
                                      action.coord.name,
                                      relative_coord))

            out.write('\n')
        out.write('    end select\n\n')
        out.write('end subroutine run_proc_nr\n\n')

    def write_proclist_get_diff_sites_acf_smart(self, data, out):
        # run_proc_nr runs the process selected by determine_procsite
        # for sake of simplicity each process is formulated in terms
        # of take and put operations. This is due to the fact that
        # in surface science type of models the default species,
        # i.e. 'empty' has a special meaning. So instead of just
        # 'setting' new species, which would be more general
        # we say we 'take' and 'put' atoms. So a take is equivalent
        # to a set_empty.
        # While this looks more readable on paper, I am not sure
        # if this make code maintainability a lot worse. So this
        # should probably change.

        out.write('subroutine get_diff_sites_acf(proc,nr_site,init_site,fin_site)\n\n'
                  '!****f* proclist_acf/get_diff_sites_acf\n'
                  '! FUNCTION\n'
                  '!    get_diff_sites_acf gives the site ``init_site``, which is occupied by the particle before the diffusion process \n'
                  '!    and also the site ``fin_site`` after the diffusion process.\n'
                  '!\n'
                  '! ARGUMENTS\n'
                  '!\n'
                  '!    * ``proc`` integer representing the process number\n'
                  '!    * ``nr_site``  integer representing the site\n'
                  '!    * ``init_site`` integer representing the site, which is occupied by the particle before the diffusion process takes place\n'
                  '!    * ``fin_site`` integer representing the site, which is occupied by the particle after the diffusion process\n'
                  '!******\n'
                  '    integer(kind=iint), intent(in) :: proc\n'
                  '    integer(kind=iint), intent(in) :: nr_site\n'
                  '    integer(kind=iint), intent(out) :: init_site, fin_site\n\n'
                  '    integer(kind=iint), dimension(4) :: lsite\n'
                  '    integer(kind=iint), dimension(4) :: lsite_new\n'
                  '    integer(kind=iint), dimension(4) :: lsite_old\n'
                  '    integer(kind=iint) :: exit_site, entry_site\n\n'
                  '    lsite = nr2lattice(nr_site, :)\n\n'
                  '    select case(proc)\n')
        for process in data.process_list:
            out.write('    case(%s)\n' % process.name)
            source_species = 0
            if data.meta.debug > 0:
                out.write(('print *,"PROCLIST/RUN_PROC_NR/NAME","%s"\n'
                           'print *,"PROCLIST/RUN_PROC_NR/LSITE","lsite"\n'
                           'print *,"PROCLIST/RUN_PROC_NR/SITE","site"\n')
                           % process.name)
            for action in process.action_list:
                
                    
                
                    

                try:
                    previous_species = filter(lambda x: x.coord.ff() == action.coord.ff(), process.condition_list)[0].species
                except:
                    UserWarning("""Process %s seems to be ill-defined.
                                   Every action needs a corresponding condition
                                   for the same site.""" % process.name)
                if action.species == previous_species:
                   source_species = action.species
                               
 
            for action in process.action_list:
                if action.coord == process.executing_coord():
                    relative_coord = 'lsite'
                else:
                    relative_coord = 'lsite%s' % (action.coord - process.executing_coord()).radd_ff()

                try:
                    previous_species = filter(lambda x: x.coord.ff() == action.coord.ff(), process.condition_list)[0].species
                except:
                    UserWarning("""Process %s seems to be ill-defined.
                                   Every action needs a corresponding condition
                                   for the same site.""" % process.name)

                if action.species[0] == '^':
                    if data.meta.debug > 0:
                        out.write('print *,"PROCLIST/RUN_PROC_NR/ACTION","create %s_%s"\n'
                                   % (action.coord.layer,
                                      action.coord.name))
                    out.write('        call create_%s_%s(%s, %s)\n'
                               % (action.coord.layer,
                                  action.coord.name,
                                  relative_coord,
                                  action.species[1:]))
                elif action.species[0] == '$':
                    if data.meta.debug > 0:
                        out.write('print *,"PROCLIST/RUN_PROC_NR/ACTION","annihilate %s_%s"\n'
                                   % (action.coord.layer,
                                      action.coord.name))
                    out.write('        call annihilate_%s_%s(%s, %s)\n'
                               % (action.coord.layer,
                                  action.coord.name,
                                  relative_coord,
                                  action.species[1:]))
                elif action.species == data.species_list.default_species \
                and not action.species == previous_species and source_species == 0:
                    if data.meta.debug > 0:
                        out.write('print *,"PROCLIST/RUN_PROC_NR/ACTION","take %s_%s %s"\n'
                                   % (action.coord.layer,
                                      action.coord.name,
                                      previous_species))
                    out.write('        lsite_old = (%s)\n'
                               % (relative_coord))
                    out.write('        init_site = lattice2nr(lsite_old(1),lsite_old(2),lsite_old(3),lsite_old(4))\n'
                               )
                elif action.species == data.species_list.default_species \
                and not action.species == previous_species and not source_species == 0:
                    if data.meta.debug > 0:
                        out.write('print *,"PROCLIST/RUN_PROC_NR/ACTION","take %s_%s %s"\n'
                                   % (action.coord.layer,
                                      action.coord.name,
                                      previous_species))
                    
                    
                    out.write('        lsite_old = (%s)\n'
                               % (relative_coord))

                    out.write('        exit_site = lattice2nr(lsite_old(1),lsite_old(2),lsite_old(3),lsite_old(4))\n'
                               )
                    out.write('        call drain_process(exit_site,init_site,fin_site)\n'
                               )


                else:
                    if not previous_species == action.species:
                        if not previous_species == data.species_list.default_species:
                            if data.meta.debug > 0:
                                out.write('print *,"PROCLIST/RUN_PROC_NR/ACTION","take %s_%s %s"\n'
                                           % (action.coord.layer,
                                              action.coord.name,
                                              previous_species))
                            out.write('        call take_%s_%s_%s(%s)\n'
                                       % (previous_species,
                                          action.coord.layer,
                                          action.coord.name,
                                          relative_coord))
                        if source_species == 0: 
                           if data.meta.debug > 0:
                               out.write('print *,"PROCLIST/RUN_PROC_NR/ACTION","put %s_%s %s"\n'
                                         % (action.coord.layer,
                                            action.coord.name,
                                            action.species))
                           out.write('        lsite_new = (%s)\n'
                                      % (relative_coord))
                           out.write('        fin_site = lattice2nr(lsite_new(1),lsite_new(2),lsite_new(3),lsite_new(4))\n'
                                  )
                        if not source_species == 0: 
                           if data.meta.debug > 0:
                               out.write('print *,"PROCLIST/RUN_PROC_NR/ACTION","put %s_%s %s"\n'
                                         % (action.coord.layer,
                                            action.coord.name,
                                            action.species))
                           out.write('        lsite_new = (%s)\n'
                                      % (relative_coord))
                           out.write('        entry_site = lattice2nr(lsite_new(1),lsite_new(2),lsite_new(3),lsite_new(4))\n'
                                  )
                           out.write('        call source_process(entry_site,init_site,fin_site)\n'
                                  )






            out.write('\n')
        out.write('    end select\n\n')
        out.write('end subroutine get_diff_sites_acf\n\n')
    
    def write_proclist_get_diff_sites_displacement_smart(self, data, out):
        # run_proc_nr runs the process selected by determine_procsite
        # for sake of simplicity each process is formulated in terms
        # of take and put operations. This is due to the fact that
        # in surface science type of models the default species,
        # i.e. 'empty' has a special meaning. So instead of just
        # 'setting' new species, which would be more general
        # we say we 'take' and 'put' atoms. So a take is equivalent
        # to a set_empty.
        # While this looks more readable on paper, I am not sure
        # if this make code maintainability a lot worse. So this
        # should probably change.

        out.write('subroutine get_diff_sites_displacement(proc,nr_site,init_site,fin_site,displace_coord)\n\n'
                  '!****f* proclist_acf/get_diff_sites_displacement\n'
                  '! FUNCTION\n'
                  '!    get_diff_sites_displacement gives the site ``init_site``, which is occupied by the particle before the diffusion process \n'
                  '!    and also the site ``fin_site`` after the diffusion process.\n'
                  '!    Additionally, the displacement of the jumping particle will be saved.\n'
                  '!\n'
                  '! ARGUMENTS\n'
                  '!\n'
                  '!    * ``proc`` integer representing the process number\n'
                  '!    * ``nr_site``  integer representing the site\n'
                  '!    * ``init_site`` integer representing the site, which is occupied by the particle before the diffusion process takes place\n'
                  '!    * ``fin_site`` integer representing the site, which is occupied by the particle after the diffusion process\n'
                  '!    * ``displace_coord`` writeable 3 dimensional array, in which the displacement of the jumping particle will be stored.\n'
                  '!******\n'
                  '    integer(kind=iint), intent(in) :: proc\n'
                  '    integer(kind=iint), intent(in) :: nr_site\n'
                  '    integer(kind=iint), intent(out) :: init_site, fin_site\n\n'
                  '    integer(kind=iint), dimension(4) :: lsite\n'
                  '    integer(kind=iint), dimension(4) :: lsite_new\n'
                  '    integer(kind=iint), dimension(4) :: lsite_old\n'
                  '    integer(kind=iint) :: exit_site, entry_site\n'
                  '    real(kind=rdouble), dimension(3), intent(out) :: displace_coord\n\n'
                  '    lsite = nr2lattice(nr_site, :)\n\n'
                  '    select case(proc)\n')
        for process in data.process_list:
            out.write('    case(%s)\n' % process.name)
            source_species = 0
            if data.meta.debug > 0:
                out.write(('print *,"PROCLIST/RUN_PROC_NR/NAME","%s"\n'
                           'print *,"PROCLIST/RUN_PROC_NR/LSITE","lsite"\n'
                           'print *,"PROCLIST/RUN_PROC_NR/SITE","site"\n')
                           % process.name)
            for action in process.action_list:
                
                    
                
                    

                try:
                    previous_species = filter(lambda x: x.coord.ff() == action.coord.ff(), process.condition_list)[0].species
                except:
                    UserWarning("""Process %s seems to be ill-defined.
                                   Every action needs a corresponding condition
                                   for the same site.""" % process.name)
                if action.species == previous_species:
                   source_species = action.species
                               
 
            for action in process.action_list:
                if action.coord == process.executing_coord():
                    relative_coord = 'lsite'
                else:
                    relative_coord = 'lsite%s' % (action.coord - process.executing_coord()).radd_ff()

                try:
                    previous_species = filter(lambda x: x.coord.ff() == action.coord.ff(), process.condition_list)[0].species
                except:
                    UserWarning("""Process %s seems to be ill-defined.
                                   Every action needs a corresponding condition
                                   for the same site.""" % process.name)

                if action.species[0] == '^':
                    if data.meta.debug > 0:
                        out.write('print *,"PROCLIST/RUN_PROC_NR/ACTION","create %s_%s"\n'
                                   % (action.coord.layer,
                                      action.coord.name))
                    out.write('        call create_%s_%s(%s, %s)\n'
                               % (action.coord.layer,
                                  action.coord.name,
                                  relative_coord,
                                  action.species[1:]))
                elif action.species[0] == '$':
                    if data.meta.debug > 0:
                        out.write('print *,"PROCLIST/RUN_PROC_NR/ACTION","annihilate %s_%s"\n'
                                   % (action.coord.layer,
                                      action.coord.name))
                    out.write('        call annihilate_%s_%s(%s, %s)\n'
                               % (action.coord.layer,
                                  action.coord.name,
                                  relative_coord,
                                  action.species[1:]))
                elif action.species == data.species_list.default_species \
                and not action.species == previous_species and source_species == 0:
                    if data.meta.debug > 0:
                        out.write('print *,"PROCLIST/RUN_PROC_NR/ACTION","take %s_%s %s"\n'
                                   % (action.coord.layer,
                                      action.coord.name,
                                      previous_species))
                    out.write('        lsite_old = (%s)\n'
                               % (relative_coord))
                    out.write('        init_site = lattice2nr(lsite_old(1),lsite_old(2),lsite_old(3),lsite_old(4))\n'
                               )
                elif action.species == data.species_list.default_species \
                and not action.species == previous_species and not source_species == 0:
                    if data.meta.debug > 0:
                        out.write('print *,"PROCLIST/RUN_PROC_NR/ACTION","take %s_%s %s"\n'
                                   % (action.coord.layer,
                                      action.coord.name,
                                      previous_species))
                    
                    
                    out.write('        lsite_old = (%s)\n'
                               % (relative_coord))

                    out.write('        exit_site = lattice2nr(lsite_old(1),lsite_old(2),lsite_old(3),lsite_old(4))\n'
                               )
                    out.write('        call drain_process(exit_site,init_site,fin_site)\n'
                               )


                else:
                    if not previous_species == action.species:
                        if not previous_species == data.species_list.default_species:
                            if data.meta.debug > 0:
                                out.write('print *,"PROCLIST/RUN_PROC_NR/ACTION","take %s_%s %s"\n'
                                           % (action.coord.layer,
                                              action.coord.name,
                                              previous_species))
                            out.write('        call take_%s_%s_%s(%s)\n'
                                       % (previous_species,
                                          action.coord.layer,
                                          action.coord.name,
                                          relative_coord))
                        if source_species == 0: 
                           if data.meta.debug > 0:
                               out.write('print *,"PROCLIST/RUN_PROC_NR/ACTION","put %s_%s %s"\n'
                                         % (action.coord.layer,
                                            action.coord.name,
                                            action.species))
                           out.write('        lsite_new = (%s)\n'
                                      % (relative_coord))
                           out.write('        fin_site = lattice2nr(lsite_new(1),lsite_new(2),lsite_new(3),lsite_new(4))\n'
                                  )
                           

                            
                        if not source_species == 0: 
                           if data.meta.debug > 0:
                               out.write('print *,"PROCLIST/RUN_PROC_NR/ACTION","put %s_%s %s"\n'
                                         % (action.coord.layer,
                                            action.coord.name,
                                            action.species))
                           out.write('        lsite_new = (%s)\n'
                                      % (relative_coord))
                           out.write('        entry_site = lattice2nr(lsite_new(1),lsite_new(2),lsite_new(3),lsite_new(4))\n'
                                  )
                           out.write('        call source_process(entry_site,init_site,fin_site)\n'
                                  )

            out.write('        displace_coord = matmul(unit_cell_size,(/(lsite_new(1)-lsite_old(1)),(lsite_new(2)-lsite_old(2)),(lsite_new(3)-lsite_old(3))/) + (site_positions(lsite_new(4),:) - site_positions(lsite_old(4),:)))\n'
     
                                      )

                    




            out.write('\n')
        out.write('    end select\n\n')
        out.write('end subroutine get_diff_sites_displacement\n\n')
    


    def _db_print(self, line, debug=False):
        """Write out debugging statement if requested."""
        if debug:
            dbg_file = open('dbg_file.txt', 'a')
            dbg_file.write(line)
            dbg_file.close()

    def _get_lat_int_groups(self):
        data = self.data
        #TODO: now only for old style definition of processes (w/o bystanders)
        #FUTURE: insert switch and support new style definition of processes

        # FIRST: group processes by lateral interaction groups
        ################################################################
        process_list = []
        for process in data.process_list:
            actions = process.action_list

            # identify, which conditions
            # are truly changing and which are just bystanders
            true_conditions = []
            true_actions = []
            bystanders = []
            #for condition in [x for x in process.condition_list if not x.implicit]:
            for condition in process.condition_list :
                corresponding_actions = [action for action in actions if condition.coord == action.coord]


                self._db_print('%s: %s <-> %s' % (process.name, condition, corresponding_actions))

                if corresponding_actions:
                    action = corresponding_actions[0]
                    if condition.species != action.species:
                        true_conditions.append(condition)
                        true_actions.append(action)
                    else:
                        bystanders.append(condition)
                else:
                    bystanders.append(condition)
            if hasattr(process, 'bystanders'):
                bystanders.extend(process.bystanders)
            # extra block for multi-lattice actions
            for action in actions:
                if action not in true_actions:
                    if not(action.species.startswith('^')
                           or action.species.startswith('$')):
                        #raise UserWarning('Found unmatched action that is not a multi-lattice action: %s' % action)
                        print(('UserWarning: Found unmatched action (%s) that is not a multi-lattice action: %s'
                               % (process.name, action)))
                        # turn exceptions into warning for now
                    else:
                        true_actions.append(action)

            process_list.append(SingleLatIntProcess(
                                name=process.name,
                                rate_constant=process.rate_constant,
                                condition_list=true_conditions,
                                action_list=true_actions,
                                bystanders=bystanders,
                                enabled=process.enabled,
                                tof_count=process.tof_count,))
        # SECOND: Group lateral interaction groups into dictionary
        ################################################################
        lat_int_groups = {}
        for process in process_list:
            for lat_int_group, processes in lat_int_groups.iteritems():
                p0 = processes[0]
                same = True
                # check if conditions are identical
                if sorted(p0.condition_list, key=lambda x: x.coord, cmp=cmp_coords) \
                   != sorted(process.condition_list, key=lambda x: x.coord, cmp=cmp_coords):
                    same = False
                # check if actions are identical
                if sorted(p0.action_list, key=lambda x: x.coord, cmp=cmp_coords) \
                   != sorted(process.action_list, key=lambda x: x.coord, cmp=cmp_coords):
                    same = False

                # check if coords of bystanders are identical
                if [x.coord for x in sorted(p0.bystanders, key=lambda x: x.coord, cmp=cmp_coords)] \
                   != [x.coord for x in sorted(process.bystanders, key=lambda x: x.coord, cmp=cmp_coords)]:
                    same = False

                if same:
                    self._db_print('    %s <- %s\n' % (lat_int_group, process.name))
                    processes.append(process)
                    break
            else:
                lat_int_groups[process.name] = [process]
                self._db_print('* %s\n' % (process.name))

        # correctly determined lat. int. groups, yay.

        #TODO: check if lat_int group is correct
        # i.e.
        # - each bystander list is unique
        # - all bystanders cover the same set of sites
        # let's assume it for now

        return lat_int_groups

    def write_proclist_lat_int(self, data, out, debug=False):
        """
        This a dumber version f the run_proc_nr routine. Though
        the source code it generates might be quite a bit smaller.
        On the downside, it might be a little less optimized though
        it is local in a very strict sense. [EXPERIMENTAL/UNFINISHED!!!]
        """
        # initialize progress bar
        if os.name == 'posix':
            from kmos.utils.progressbar import ProgressBar
            progress_bar = ProgressBar('blue', width=80)
            progress_bar.render(10, 'generic part')

        # categorize elementary steps into
        # lateral interaction groups
        lat_int_groups = self._get_lat_int_groups()

        out.write(('module proclist\n'
                  'use kind_values\n'
                  'use base, only: &\n'
                  '    update_accum_rate, &\n'
                  '    update_integ_rate, &\n'
                  '    determine_procsite, &\n'
                  '    update_clocks, &\n'
                  '    avail_sites, &\n'))
        if len(data.layer_list) == 1 : # multi-lattice mode
            out.write('    null_species, &\n')
        else:
            out.write('    set_null_species, &\n')
        out.write('    increment_procstat\n\n'
                  'use lattice, only: &\n')
        site_params = []
        for layer in data.layer_list:
            out.write('    %s, &\n' % layer.name)
            for site in layer.sites:
                site_params.append((site.name, layer.name))
        for i, (site, layer) in enumerate(site_params):
            out.write(('    %s_%s, &\n') % (layer, site))
        out.write('    allocate_system, &\n'
              '    nr2lattice, &\n'
              '    lattice2nr, &\n'
              '    add_proc, &\n'
              '    can_do, &\n'
              '    set_rate_const, &\n'
              '    replace_species, &\n'
              '    del_proc, &\n'
              '    reset_site, &\n'
              '    system_size, &\n'
              '    spuck, &\n')

        out.write('    get_species\n')
        for i in range(len(lat_int_groups)):
            out.write('use run_proc_%04d; use nli_%04d\n' % (i, i))

        out.write('\nimplicit none\n')

        representation_length = max([len(species.representation) for species in data.species_list])
        out.write('integer(kind=iint), parameter, public :: representation_length = %s\n' % representation_length)
        if os.name == 'posix':
            out.write('integer(kind=iint), public :: seed_size = 12\n')
        elif os.name == 'nt':
            out.write('integer(kind=iint), public :: seed_size = 12\n')
        else:
            out.write('integer(kind=iint), public :: seed_size = 8\n')
        out.write('integer(kind=iint), public :: seed ! random seed\n')
        out.write('integer(kind=iint), public, dimension(:), allocatable :: seed_arr ! random seed\n')
        out.write('\n\ninteger(kind=iint), parameter, public :: nr_of_proc = %s\n'\
            % (len(data.process_list)))

        code_generator = 'lat_int'
        if code_generator == 'lat_int':
            out.write('\ncharacter(len=%s), parameter, public :: backend = "%s"\n'
                      % (len(code_generator), code_generator))
        elif code_generator == 'local_smart':
            pass # change nothing here, to not alter old code


        out.write('\ncontains\n\n')

        # write out the process list
        self.write_proclist_lat_int_run_proc_nr(data, lat_int_groups, progress_bar, out)
        self.write_proclist_lat_int_touchup(lat_int_groups, out)
        self.write_proclist_generic_subroutines(data, out, code_generator='lat_int')
        self.write_proclist_lat_int_run_proc(data, lat_int_groups, progress_bar)
        self.write_proclist_lat_int_nli_casetree(data, lat_int_groups, progress_bar)

        # and we are done!
        if os.name == 'posix':
            progress_bar.render(100, 'finished proclist.f90')

    def write_proclist_lat_int_run_proc_nr(self, data, lat_int_groups, progress_bar, out):
        """
        subroutine run_proc_nr(proc, cell)

        Central function at the beginning of each executed elementary step.
        Dispatches from the determined process number to the corresponding
        subroutine.

        """
        out.write('subroutine run_proc_nr(proc, nr_cell)\n')
        out.write('    integer(kind=iint), intent(in) :: nr_cell\n')
        out.write('    integer(kind=iint), intent(in) :: proc\n\n')
        out.write('    integer(kind=iint), dimension(4) :: cell\n\n')
        out.write('    cell = nr2lattice(nr_cell, :) + (/0, 0, 0, -1/)\n')
        out.write('    call increment_procstat(proc)\n\n')
        if data.meta.debug > 1:
            out.write('    print *, "PROCLIST/RUN_PROC_NR"\n')
            out.write('    print *, "  PROCLIST/RUN_PROC_NR/PROC", proc\n')
            out.write('    print *, "  PROCLIST/RUN_PROC_NR/NR_CELL", nr_cell\n')
            out.write('    print *, "  PROCLIST/RUN_PROC_NR/CELL", cell\n')
        out.write('    select case(proc)\n')
        for lat_int_group, processes in lat_int_groups.iteritems():
            proc_names = ', '.join([proc.name for proc in processes])
            out.write('    case(%s)\n' % _chop_line(proc_names, line_length=60))
            out.write('        call run_proc_%s(cell)\n' % lat_int_group)
        out.write('    case default\n')
        out.write('        print *, "Whoops, should not get here!"\n')
        out.write('        print *, "PROC_NR", proc\n')
        out.write('        stop\n')
        out.write('    end select\n\n')
        out.write('end subroutine run_proc_nr\n\n')

    def write_proclist_lat_int_touchup(self, lat_int_groups, out):
        """
        The touchup function

        Updates the elementary steps that a cell can do
        given the current lattice configuration. This has
        to be run once for every cell to initialize
        the simulation book-keeping.

        """
        out.write('subroutine touchup_cell(cell)\n')
        out.write('    integer(kind=iint), intent(in), dimension(4) :: cell\n\n')
        out.write('    integer(kind=iint), dimension(4) :: site\n\n')
        out.write('    integer(kind=iint) :: proc_nr\n\n')
        out.write('    site = cell + (/0, 0, 0, 1/)\n')
        out.write('    do proc_nr = 1, nr_of_proc\n')
        out.write('        if(avail_sites(proc_nr, lattice2nr(site(1), site(2), site(3), site(4)) , 2).ne.0)then\n')
        out.write('            call del_proc(proc_nr, site)\n')
        out.write('        endif\n')
        out.write('    end do\n\n')

        for lat_int_group, process in lat_int_groups.iteritems():
            out.write('    call add_proc(nli_%s(cell), site)\n' % (lat_int_group))
        out.write('end subroutine touchup_cell\n\n')


    def write_proclist_lat_int_run_proc(self, data, lat_int_groups, progress_bar):
        """
        subroutine run_proc_<processname>(cell)

        Performs the lattice and avail_sites updates
        for a given process.
        """

        for lat_int_loop, (lat_int_group, processes) in enumerate(lat_int_groups.iteritems()):
            out = open('%s/run_proc_%04d.f90' % (self.dir, lat_int_loop), 'w')
            self._db_print('PROCESS: %s' % lat_int_group)
            # initialize needed data structure
            process0 = processes[0]
            modified_procs = set()

            out.write('module run_proc_%04d\n' % lat_int_loop)
            out.write('use kind_values\n')
            for i in range(len(lat_int_groups)):
                out.write('use nli_%04d\n' % i)
            out.write('use proclist_constants\n')
            out.write('implicit none\n')
            out.write('contains\n')
            # write F90 subroutine definition
            out.write('subroutine run_proc_%s(cell)\n\n' % lat_int_group)
            out.write('    integer(kind=iint), dimension(4), intent(in) :: cell\n')
            out.write('\n    ! disable processes that have to be disabled\n')

            # collect processes that could be modified by current process:
            # if current process modifies a site, that "another process" depends on,
            # add "another process" to the processes to be modified/updated.
            for action in process0.action_list:
                self._db_print('    ACTION: %s' % action)
                for _, other_processes in lat_int_groups.iteritems():
                    other_process = other_processes[0]
                    self._db_print('      OTHER PROCESS %s' % (pformat(other_process, indent=12)))
                    other_conditions = other_process.condition_list + other_process.bystanders
                    self._db_print('            OTHER CONDITIONS\n%s' % pformat(other_conditions, indent=12))

                    for condition in other_conditions:
                        if action.coord.eq_mod_offset(condition.coord):
                            modified_procs.add((other_process, tuple(action.coord.offset-condition.coord.offset)))

            # sort to one well-defined orded
            modified_procs = sorted(modified_procs,
                                    key=lambda x: '%s %s' % (x[0].name, str(x[1]))
                                    )

            # write out necessary DELETION statements
            for i, (process, offset) in enumerate(modified_procs):
                offset_cell = '(/%+i, %+i, %+i, 0/)' % tuple(offset)
                offset_site = '(/%+i, %+i, %+i, 1/)' % tuple(offset)
                out.write('    call del_proc(nli_%s(cell + %s), cell + %s)\n'
                    % (process.name, offset_cell, offset_site))


            # write out necessary LATTICE UPDATES
            out.write('\n    ! update lattice\n')
            matched_actions = []
            for condition in process0.condition_list:
                try:
                    action = [action for action in process0.action_list
                                            if condition.coord == action.coord][0]
                except Exception, e:
                    print(e)
                    print('Trouble with process %s' % process.name)
                    print('And condition %s' % condition)
                    raise
                matched_actions.append(action)

                # catch "multi-lattice" species
                if action.species.startswith('$'):
                    condition_species = condition.species
                    action_species = 'null_species'
                elif action.species.startswith('^') :
                    condition_species = 'null_species'
                    action_species = action.species
                else:
                    condition_species = condition.species
                    action_species = action.species

                if len(condition_species.split(' or ') ) > 1 :
                    out.write('    select case(get_species((cell%s)))\n'
                              % (action.coord.radd_ff(),))
                    for condition_species in map(lambda x: x.strip(), condition_species.split(' or ')):
                        out.write('    case(%s)\n' % condition_species)
                        out.write('    call replace_species(cell%s, %s, %s)\n'
                                  % (action.coord.radd_ff(),
                                     condition_species,
                                     action_species))
                    out.write('    case default\n        print *, "ILLEGAL SPECIES ENCOUNTERED"\n        stop\n    end select\n')

                else:
                    out.write('    call replace_species(cell%s, %s, %s)\n'
                              % (action.coord.radd_ff(),
                                 condition_species,
                                 action_species))

            # extra part for multi-lattice action
            # without explicit condition
            for action in process0.action_list:
                if action not in matched_actions:
                    #print(process0.name, action, not action in matched_actions)
                    # catch "multi-lattice" species
                    if action.species.startswith('$'):
                        condition_species = action.species[1:]
                        action_species = 'null_species'
                    elif action.species.startswith('^') :
                        condition_species = 'null_species'
                        action_species = action.species[1:]
                    else:
                        raise UserWarning('Unmatched action that is not a multi-lattice action: %s' % (action))
                    print(condition_species)
                    if len(condition_species.split(' or ') ) > 1 :
                        out.write('    select case(get_species((cell%s)))\n'
                                  % (action.coord.radd_ff(),))
                        for condition_species in map(lambda x: x.strip(), condition_species.split(' or ')):
                            out.write('    case(%s)\n' % condition_species)
                            out.write('            call replace_species(cell%s, %s, %s)\n'
                                      % (action.coord.radd_ff(),
                                         condition_species,
                                         action_species))
                        out.write('    case default\n        print *, "ILLEGAL SPECIES ENCOUNTERED"\n        stop    \nend select\n')

                    else:
                        out.write('    call replace_species(cell%s, %s, %s)\n'
                                  % (action.coord.radd_ff(),
                                     condition_species,
                                     action_species))


            # write out necessary ADDITION statements
            out.write('\n    ! enable processes that have to be enabled\n')
            for i, (process, offset) in enumerate(modified_procs):
                offset_cell = '(/%+i, %+i, %+i, 0/)' % tuple(offset)
                offset_site = '(/%+i, %+i, %+i, 1/)' % tuple(offset)
                out.write('    call add_proc(nli_%s(cell + %s), cell + %s)\n'
                    % (process.name, offset_cell, offset_site))
            out.write('\nend subroutine run_proc_%s\n\n' % lat_int_group)
            out.write('end module\n')

            if os.name == 'posix':
                progress_bar.render(int(10+40*float(lat_int_loop)/len(lat_int_groups)),
                                    'run_proc_%s' % lat_int_group)

    def write_proclist_lat_int_nli_casetree(self, data, lat_int_groups, progress_bar):
        """
        Write out subroutines that do the following:
        Take a given cell and determine from a group a processes
        that only differ by lateral interaction which one is possible.
        This version writes out explicit 'select case'-tree which is
        somewhat slower than the module version but can theoretically
        accomodate for infinitely many conditions for one elementary step.

        If no process is applicable an integer "0"
        is returned.

        """

        for lat_int_loop, (lat_int_group, processes) in enumerate(lat_int_groups.iteritems()):
            out = open('%s/nli_%04d.f90' % (self.dir, lat_int_loop), 'w')
            out.write('module nli_%04d\n' % lat_int_loop)
            out.write('use kind_values\n')
            out.write('use lattice\n'
                    )
            out.write('use proclist_constants\n')
            out.write('implicit none\n')
            out.write('contains\n')
            fname = 'nli_%s' % lat_int_group
            if data.meta.debug > 0:
                out.write('function %(cell)\n'
                          % (fname))
            else:
                # DEBUGGING
                #out.write('function nli_%s(cell)\n'
                          #% (lat_int_group))
                out.write('pure function nli_%s(cell)\n'
                          % (lat_int_group))
            out.write('    integer(kind=iint), dimension(4), intent(in) :: cell\n')
            out.write('    integer(kind=iint) :: %s\n\n' % fname)



            #######################################################
            # sort processes into a nested list (dictionary)
            # ordered by coords
            #######################################################

            # first build up a tree where each result has all
            # the needed conditions as parent nodes
            case_tree = {}
            for process in processes:
                conditions = [y for y in sorted(process.condition_list + process.bystanders,
                                                 key=lambda x: x.coord, cmp=cmp_coords)
                                                 if not y.implicit]
                node = case_tree
                for condition in conditions:
                    species_node = node.setdefault(condition.coord, {})
                    node = species_node.setdefault(condition.species, {})
                    species_node.setdefault('default', {fname: 0})
                node[fname] = process.name

            # second write out the generated tree by traversing it
            _casetree_dict(case_tree, '    ', out)

            out.write('\nend function %s\n\n' % (fname))
            out.write('end module\n')

            # update the progress bar
            if os.name == 'posix':
                progress_bar.render(int(50+50*float(lat_int_loop)/len(lat_int_groups)),
                                    'nli_%s' % lat_int_group)

    def write_proclist_lat_int_nli_caselist(self, data, lat_int_groups, progress_bar, out):
        """
        subroutine nli_<processname>

        nli = number of lateral interaction
        inspect a local enviroment for a set
        of processes that only differ by lateral
        interaction and return the process number
        corrresponding to the present configuration.
        If no process is applicable an integer "0"
        is returned.

        This version is the fastest found so far but has the problem
        that nr_of_species**nr_of_sites quickly runs over sys.max_int
        or whatever is the largest available integer for your Fortran
        compiler.

        """

        for lat_int_loop, (lat_int_group, processes) in enumerate(lat_int_groups.iteritems()):
            process0 = processes[0]

            # put together the bystander conditions and true conditions,
            # sort them in a unique way and throw out those that are
            # implicit
            conditions0 = [y for y in sorted(process0.condition_list + process0.bystanders,
                                             key=lambda x: x.coord, cmp=cmp_coords)
                                             if not y.implicit]
            # DEBUGGING
            self._db_print(process0.name, conditions0)

            if data.meta.debug > 0:
                out.write('function nli_%s(cell)\n'
                          % (lat_int_group))
            else:
                # DEBUGGING
                #out.write('function nli_%s(cell)\n'
                          #% (lat_int_group))
                out.write('pure function nli_%s(cell)\n'
                          % (lat_int_group))
            out.write('    integer(kind=iint), dimension(4), intent(in) :: cell\n')
            out.write('    integer(kind=iint) :: nli_%s\n\n' % lat_int_group)

            # create mapping to map the sparse
            # representation for lateral interaction
            # into a contiguous one
            compression_map = {}
            #print("# proc %s" % len(processes))
            for i, process in enumerate(sorted(processes)):
                # calculate lat. int. nr
                lat_int_nr = 0
                if len(data.layer_list) > 1:
                    nr_of_species = len(data.species_list) + 1
                else:
                    nr_of_species = len(data.species_list)
                conditions = [y for y in sorted(process.condition_list + process.bystanders,
                                                key=lambda x: x.coord, cmp=cmp_coords)
                                                if not y.implicit]

                for j, bystander in enumerate(conditions):
                    species_nr = [x for (x, species) in
                                  enumerate(sorted(data.species_list))
                                  if species.name == bystander.species][0]
                    lat_int_nr += species_nr*(nr_of_species**j)
                    #print(lat_int_nr, species.name, nr_of_species, j)
                compression_map[lat_int_nr] = process.name
                if lat_int_nr > sys.maxint :
                    print(("Warning: Lateral interaction index is too large to compile.\n"
                          "          Try to reduce the number of (non-implicit conditions\n"
                          "          or the total number of species.\n\n%s") % process)


            # use a threshold of 1./3 for very sparse maps
            if float(len(compression_map))/(nr_of_species**len(conditions)) > 1./3 :
                USE_ARRAY = True
            else:
                USE_ARRAY = False

            # use generator object to save memory
            if USE_ARRAY:
                compression_index = (compression_map.get(i, 0) for
                                     i in xrange(nr_of_species**len(conditions0)))
                out.write('    integer, dimension(%s), parameter :: lat_int_index_%s = (/ &\n'
                          % (len(compression_index), lat_int_group))
                outstr = ', '.join(map(str, compression_index))

                outstr = _chop_line(outstr)
                out.write(outstr)
                out.write('/)\n')
            out.write('    integer(kind=ilong) :: n\n\n')
            out.write('    n = 0\n\n')

            if data.meta.debug > 2:
                out.write('print *,"PROCLIST/NLI_%s"\n' % lat_int_group.upper())
                out.write('print *,"    PROCLIST/NLI_%s/CELL", cell\n' % lat_int_group.upper())

            for i, bystander in enumerate(conditions0):
                out.write('    n = n + get_species(cell%s)*nr_of_species**%s\n'
                % (bystander.coord.radd_ff(), i))

            if USE_ARRAY :
                out.write('\n    nli_%s = lat_int_index_%s(n)\n'
                          % (lat_int_group, lat_int_group))
            else:
                out.write('\n    select case(n)\n')
                for i, proc_name in sorted(compression_map.iteritems()):
                    if proc_name:
                        out.write('    case(%s)\n' % i)
                        out.write('        nli_%s = %s\n' %
                                   (lat_int_group, proc_name))
                out.write('    case default\n')
                out.write('        nli_%s = 0\n' % lat_int_group)
                out.write('    end select\n\n')
            if data.meta.debug > 2:
                out.write('print *,"    PROCLIST/NLI_%s/N", n\n'
                          % lat_int_group.upper())
                out.write('print *,"    PROCLIST/NLI_%s/PROC_NR", nli_%s\n'
                          % (lat_int_group.upper(), lat_int_group))
            out.write('\nend function nli_%s\n\n' % (lat_int_group))
            if os.name == 'posix':
                progress_bar.render(int(50+50*float(lat_int_loop)/len(lat_int_groups)),
                                    'nli_%s' % lat_int_group)

    def write_proclist_put_take(self, data, out):
        """
        HERE comes the bulk part of this code generator:
        the put/take/create/annihilation functions
        encode what all the processes we defined mean in terms
        updates for the geometry and the list of available processes

        The updates that disable available process are pretty easy
        and flat so they cannot be optimized much.
        The updates enabling processes are more sophisticasted: most
        processes have more than one condition. So enabling one condition
        of a processes is not enough. We need to check if all the other
        conditions are met after this update as well. All these checks
        typically involve many repetitive questions, i.e. we will
        inquire the lattice many times about the same site.
        To mend this we first collect all processes that could be enabled
        and then use a heuristic algorithm (any theoretical computer scientist
        knows how to improve on this?) to construct an improved if-tree
        """
        for species in data.species_list:
            if species.name == data.species_list.default_species:
                continue  # don't put/take 'empty'
            # iterate over all layers, sites, operations, process, and conditions ...
            for layer in data.layer_list:
                for site in layer.sites:
                    for op in ['put', 'take']:
                        enabled_procs = []
                        disabled_procs = []
                        # op = operation
                        routine_name = '%s_%s_%s_%s' % (op, species.name, layer.name, site.name)
                        out.write('subroutine %s(site)\n\n' % routine_name)
                        out.write('    integer(kind=iint), dimension(4), intent(in) :: site\n\n')
                        if data.meta.debug > 0:
                            out.write('print *,"PROCLIST/%s/SITE",site\n' % (routine_name.upper(), ))
                        out.write('    ! update lattice\n')
                        if op == 'put':
                            if data.meta.debug > 0:
                                out.write('print *,"    LATTICE/REPLACE_SPECIES/SITE",site\n')
                                out.write('print *,"    LATTICE/REPLACE_SPECIES/OLD_SPECIES","%s"\n'
                                          % data.species_list.default_species)
                                out.write('print *,"    LATTICE/REPLACE_SPECIES/NEW_SPECIES","%s"\n'
                                            % species.name)
                            out.write('    call replace_species(site, %s, %s)\n\n'
                                       % (data.species_list.default_species, species.name))
                        elif op == 'take':
                            if data.meta.debug > 0:
                                out.write('print *,"    LATTICE/REPLACE_SPECIES/SITE",site\n')
                                out.write('print *,"    LATTICE/REPLACE_SPECIES/OLD_SPECIES","%s"\n'
                                          % species.name)
                                out.write('print *,"    LATTICE/REPLACE_SPECIES/NEW_SPECIES","%s"\n'
                                          % data.species_list.default_species)
                            out.write('    call replace_species(site, %s, %s)\n\n' %
                                      (species.name, data.species_list.default_species))
                        for process in data.process_list:
                            for condition in process.condition_list:
                                if site.name == condition.coord.name and \
                                   layer.name == condition.coord.layer:
                                    # first let's check if we could be enabling any site
                                    # this can be the case if we put down a particle, and
                                    # it is the right one, or if we lift one up and the process
                                    # needs an empty site
                                    if op == 'put' \
                                        and  species.name == condition.species \
                                        or op == 'take' \
                                        and condition.species == data.species_list.default_species:

                                        # filter out the current condition, because we know we set it to true
                                        # right now
                                        other_conditions = filter(lambda x: x.coord != condition.coord, process.condition_list)
                                        # note how '-' operation is defined for Coord class !
                                        # we change the coordinate part to already point at
                                        # the right relative site
                                        other_conditions = [ConditionAction(
                                                species=other_condition.species,
                                                coord=('site%s' % (other_condition.coord - condition.coord).radd_ff())) for
                                                other_condition in other_conditions]
                                        enabled_procs.append((other_conditions, (process.name, 'site%s' % (process.executing_coord() - condition.coord).radd_ff(), True)))
                                    # and we disable something whenever we put something down, and the process
                                    # needs an empty site here or if we take something and the process needs
                                    # something else
                                    elif op == 'put' \
                                        and condition.species == data.species_list.default_species \
                                        or op == 'take' \
                                        and species.name == condition.species:
                                            coord = process.executing_coord() - condition.coord
                                            disabled_procs.append((process, coord))
                        # updating disabled procs is easy to do efficiently
                        # because we don't ask any questions twice, so we do it immediately
                        if disabled_procs:
                            out.write('    ! disable affected processes\n')
                            for process, coord in disabled_procs:
                                if data.meta.debug > 1:
                                    out.write('print *,"    LATTICE/CAN_DO/PROC",%s\n' % process.name)
                                    out.write('print *,"    LATTICE/CAN_DO/VSITE","site%s"\n' % (coord).radd_ff())
                                    out.write('print *,"    LATTICE/CAN_DO/SITE",site%s\n' % (coord).radd_ff())
                                #out.write(('    if(can_do(%(proc)s, site%(coord)s))then\n'
                                out.write(('    if(avail_sites(%(proc)s, lattice2nr(%(unpacked)s), 2).ne.0)then\n'
                                + '        call del_proc(%(proc)s, site%(coord)s)\n'
                                + '    endif\n\n') % {'coord': (coord).radd_ff(),
                                                      'proc': process.name,
                                                      'unpacked': coord.site_offset_unpacked()})

                        # updating enabled procs is not so simply, because meeting one condition
                        # is not enough. We need to know if all other conditions are met as well
                        # so we collect  all questions first and build a tree, where the most
                        # frequent questions are closer to the top
                        if enabled_procs:
                            out.write('    ! enable affected processes\n')

                            self._write_optimal_iftree(items=enabled_procs, indent=4, out=out)
                        out.write('\nend subroutine %s\n\n' % routine_name)

    def write_proclist_touchup(self, data, out):
        for layer in data.layer_list:
            for site in layer.sites:
                routine_name = 'touchup_%s_%s' % (layer.name, site.name)
                out.write('subroutine %s(site)\n\n' % routine_name)
                out.write('    integer(kind=iint), dimension(4), intent(in) :: site\n\n')
                # First remove all process from this site
                for process in data.process_list:
                    out.write('    if (can_do(%s, site)) then\n' % process.name)
                    out.write('        call del_proc(%s, site)\n' % process.name)
                    out.write('    endif\n')
                # Then add all available one
                items = []
                for process in data.process_list:
                    executing_coord = process.executing_coord()
                    if executing_coord.layer == layer.name \
                        and executing_coord.name == site.name:
                        condition_list = [ConditionAction(
                            species=condition.species,
                            coord='site%s' % (condition.coord - executing_coord).radd_ff(),
                            ) for condition in process.condition_list]
                        items.append((condition_list, (process.name, 'site', True)))

                self._write_optimal_iftree(items=items, indent=4, out=out)
                out.write('end subroutine %s\n\n' % routine_name)

    def write_proclist_multilattice(self, data, out):
        if len(data.layer_list) > 1:
            # where are in multi-lattice mode
            for layer in data.layer_list:
                for site in layer.sites:
                    for special_op in ['create', 'annihilate']:
                        enabled_procs = []
                        disabled_procs = []
                        routine_name = '%s_%s_%s' % (special_op, layer.name, site.name)
                        out.write('subroutine %s(site, species)\n\n' % routine_name)
                        out.write('    integer(kind=iint), intent(in) :: species\n')
                        out.write('    integer(kind=iint), dimension(4), intent(in) :: site\n\n')
                        out.write('    ! update lattice\n')
                        if data.meta.debug > 0:
                            out.write('print *,"PROCLIST/%s/SITE",site\n' % (routine_name.upper(), ))
                        if special_op == 'create':
                            if data.meta.debug > 0:
                                out.write('print *,"    LATTICE/REPLACE_SPECIES/SITE",site\n')
                                out.write('print *,"    LATTICE/REPLACE_SPECIES/OLD_SPECIES","null_species"\n')
                                out.write('print *,"    LATTICE/REPLACE_SPECIES/NEW_SPECIES",species\n')
                            out.write('    call replace_species(site, null_species, species)\n\n')
                        elif special_op == 'annihilate':
                            if data.meta.debug > 0:
                                out.write('print *,"    LATTICE/REPLACE_SPECIES/SITE",site\n')
                                out.write('print *,"    LATTICE/REPLACE_SPECIES/OLD_SPECIES",species\n')
                                out.write('print *,"    LATTICE/REPLACE_SPECIES/NEW_SPECIES","null_species"\n')
                            out.write('    call replace_species(site, species, null_species)\n\n')

                        for process in data.process_list:
                            for condition in filter(lambda condition: condition.coord.name == site.name and
                                                                      condition.coord.layer == layer.name,
                                                                      process.condition_list):
                                if special_op == 'create':
                                    other_conditions = [ConditionAction(
                                            species=other_condition.species,
                                            coord=('site%s' % (other_condition.coord - condition.coord).radd_ff()))
                                            for other_condition in process.condition_list]
                                    enabled_procs.append((other_conditions, (process.name,
                                        'site%s' % (process.executing_coord()
                                        - condition.coord).radd_ff(), True)))
                                elif special_op == 'annihilate':
                                    coord = process.executing_coord() - condition.coord
                                    disabled_procs.append((process, coord))
                        if disabled_procs:
                            out.write('    ! disable affected processes\n')
                            for process, coord in disabled_procs:
                                if data.meta.debug > 1:
                                    out.write('print *,"    LATTICE/CAN_DO/PROC",%s\n' % process.name)
                                    out.write('print *,"    LATTICE/CAN_DO/VSITE","site%s"\n' % (coord).radd_ff())
                                    out.write('print *,"    LATTICE/CAN_DO/SITE",site%s\n' % (coord).radd_ff())
                                out.write(('    if(can_do(%(proc)s, site%(coord)s))then\n'
                                + '        call del_proc(%(proc)s, site%(coord)s)\n'
                                + '    endif\n\n') % {'coord': (coord).radd_ff(), 'proc': process.name})
                        if enabled_procs:
                            out.write('    ! enable affected processes\n')
                            self._write_optimal_iftree(items=enabled_procs, indent=4, out=out)
                        out.write('\nend subroutine %s\n\n' % routine_name)

    def write_proclist_end(self, out):
        out.write('end module proclist\n')
   
    
    def write_proclist_acf_end(self, out):
        out.write('end module proclist_acf\n')


    def _write_optimal_iftree(self, items, indent, out):
        # this function is called recursively
        # so first we define the ANCHORS or SPECIAL CASES
        # if no conditions are left, enable process immediately
        # I actually don't know if this tree is optimal
        # So consider this a heuristic solution which should give
        # on average better results than the brute force way

        for item in filter(lambda x: not x[0], items):
            # [1][2] field of the item determine if this search is intended for enabling (=True) or
            # disabling (=False) a process
            if item[1][2]:
                out.write('%scall add_proc(%s, %s)\n' % (' ' * indent, item[1][0], item[1][1]))
            else:
                out.write('%scall del_proc(%s, %s)\n' % (' ' * indent, item[1][0], item[1][1]))

        # and only keep those that have conditions
        items = filter(lambda x: x[0], items)
        if not items:
            return

        # now the GENERAL CASE
        # first find site, that is most sought after
        most_common_coord = _most_common([y.coord for y in _flatten([x[0] for x in items])])

        # filter out list of uniq answers for this site
        answers = [y.species for y in filter(lambda x: x.coord == most_common_coord, _flatten([x[0] for x in items]))]
        uniq_answers = list(set(answers))

        if self.data.meta.debug > 1:
            out.write('print *,"    LATTICE/GET_SPECIES/VSITE","%s"\n' % most_common_coord)
            out.write('print *,"    LATTICE/GET_SPECIES/SITE",%s\n' % most_common_coord)
            out.write('print *,"    LATTICE/GET_SPECIES/SPECIES",get_species(%s)\n' % most_common_coord)

        out.write('%sselect case(get_species(%s))\n' % ((indent) * ' ', most_common_coord))
        for answer in uniq_answers:
            out.write('%scase(%s)\n' % ((indent) * ' ', answer))
            # this very crazy expression matches at items that contain
            # a question for the same coordinate and have the same answer here
            nested_items = filter(
                lambda x: (most_common_coord in [y.coord for y in x[0]]
                and answer == filter(lambda y: y.coord == most_common_coord, x[0])[0].species),
                items)
            # pruned items are almost identical to nested items, except the have
            # the one condition removed, that we just met
            pruned_items = []
            for nested_item in nested_items:
                conditions = filter(lambda x: most_common_coord != x.coord, nested_item[0])
                pruned_items.append((conditions, nested_item[1]))

            items = filter(lambda x: x not in nested_items, items)
            self._write_optimal_iftree(pruned_items, indent + 4, out)
        out.write('%send select\n\n' % (indent * ' ',))

        if items:
            # if items are left
            # the RECURSION II
            self._write_optimal_iftree(items, indent, out)

    def write_proclist_pars_otf(self,data,out,separate_files = False):
        '''Writes the proclist_pars.f90 files
        which implements the module in charge of doing i/o
        from python evaluated parameters, to fortran and also
        handles rate constants update at fortran level'''

        import tokenize
        import StringIO
        import itertools
        from kmos import evaluate_rate_expression
        from kmos import rate_aliases

        indent = 4
        # First the GPL message
        # TODO Does this really belong here?
        out.write(self._gpl_message())

        out.write('module proclist_pars\n')
        out.write('use kind_values\n')
        out.write('use base, only: &\n')
        out.write('%srates\n' % (' '*indent))
        out.write('use proclist_constants\n')
        out.write('use lattice, only: &\n')
        site_params = []
        for layer in data.layer_list:
            out.write('%s%s, &\n' % (' '*indent,layer.name))
            for site in layer.sites:
                site_params.append((site.name,layer.name))
        for site,layer in site_params:
            out.write('%s%s_%s, &\n' % (' '*indent,layer,site))
        out.write('%sget_species\n' % (' '*indent))
        out.write('\nimplicit none\n\n')


        units_list, masses_list, chempot_list = self._otf_get_auxilirary_params(data)

        # Define variables for the user defined parameteres
        out.write('! User parameters\n')
        for ip,parameter in enumerate(sorted(data.parameter_list, key=lambda x: x.name)):
            out.write('integer(kind=iint), public :: %s = %s\n' % (parameter.name,(ip+1)))
        out.write('real(kind=rdouble), public, dimension(%s) :: userpar\n' % len(data.parameter_list))

        # Next, we need to put into the fortran module a placeholder for each of the
        # parameters that kmos.evaluate_rate_expression can replace, namely
        # mu_* and m_*.

        # For the chemical potentials  and masses we need to explore all rate expressions
        # this code will repeat a lot of the logic on evaluate_rate_expression
        # Can we compress this??

        out.write('\n! Constants\n')
        for const in units_list:
            out.write('real(kind=rdouble), parameter :: %s = %.10e\n'
                      % (const, evaluate_rate_expression(const)))
        out.write('\n! Species masses\n')
        for mass in masses_list:
            out.write('real(kind=rdouble), parameter :: %s = %.10e\n'
                      % (mass,evaluate_rate_expression(mass)))

        # Chemical potentials are different because we need to be able to update them
        if chempot_list:
            out.write('\n! Species chemical potentials\n')
            for iu,mu in enumerate(chempot_list):
                out.write('integer(kind=iint), public :: %s = %s\n' % (mu,(iu+1)))
            out.write('real(kind=rdouble), public, dimension(%s) :: chempots\n' % len(chempot_list))


        after_contains = ''

        # Once this is done, we need to build routines that update user parameters and chempots

        after_contains = after_contains + ('subroutine update_user_parameter(param,val)\n')
        after_contains = after_contains + ('    integer(kind=iint), intent(in) :: param\n')
        after_contains = after_contains + ('    real(kind=rdouble), intent(in) :: val\n')
        after_contains = after_contains + ('    userpar(param) = val\n')
        after_contains = after_contains + ('end subroutine update_user_parameter\n\n')

        after_contains = after_contains + ('subroutine get_user_parameter(param,val)\n')
        after_contains = after_contains + ('    integer(kind=iint), intent(in) :: param\n')
        after_contains = after_contains + ('    real(kind=rdouble), intent(out) :: val\n')
        after_contains = after_contains + ('    val = userpar(param)\n')
        after_contains = after_contains + ('end subroutine get_user_parameter\n\n')

        if chempot_list:
            after_contains = after_contains + ('subroutine update_chempot(index,val)\n')
            after_contains = after_contains + ('    integer(kind=iint), intent(in) :: index\n')
            after_contains = after_contains + ('    real(kind=rdouble), intent(in) :: val\n')
            after_contains = after_contains + ('    chempots(index) = val\n')
            after_contains = after_contains + ('end subroutine update_chempot\n\n')

        # out.write('\n! On-the-fly calculators for rate constants\n\n')

        if separate_files:
            out.write('\ncontains\n')
            out.write(after_contains)
            out.write('\nend module proclist_pars\n')
            after_contains2 = ''
        else:
            out2 = out
            after_contains2 = after_contains
        # out.close()

        # And finally, we need to write the subroutines to return each of the rate constants

        for iproc, process in enumerate(data.get_processes()):
            # Open a new file for each gr_<procname> and rate_<procname> routine

            # get all of flags
            flags = []
            specs_dict = {}
            for byst in process.bystander_list:
                for flg in byst.flag.split():
                    if specs_dict.has_key(flg):
                        specs_dict[flg].extend(byst.allowed_species)
                    else:
                        specs_dict[flg] = copy.deepcopy(byst.allowed_species)
                    flags.append(flg)
            flags = sorted(list(set(flags)))
            for flg,spclist in specs_dict.iteritems():
                specs_dict[flg] = sorted(spclist)


            # parse the otf_rate expression to get auxiliary variables
            new_expr, aux_vars, nr_vars = self._parse_otf_rate(process.otf_rate,
                                                      process.name,
                                                      data,
                                                      indent=indent)
            for flag in flags:
                for spec in specs_dict[flag]:
                    nr_var = 'nr_{0}_{1}'.format(spec,flag)
                    if nr_var not in nr_vars:
                        nr_vars.append(nr_var)
            nr_vars = sorted(nr_vars,
                key = lambda x: (x.split('_')[2],x.split('_')[1]))
            nnr_vars = len(nr_vars)

            if separate_files:
                out2 = open('{0}/gr_{1:04d}.f90'.format(self.dir,iproc+1),'w')
                out2.write('module gr_{0:04d}\n'.format(iproc+1))
                out2.write('\n! Calculate rates for process {0}\n'.format(process.name))
                out2.write('use kind_values\n')
                out2.write('use lattice\n')
                out2.write('use proclist_constants\n')
                out2.write('use proclist_pars\n')
                out2.write('implicit none\n')
                out2.write('contains\n')

            nr_vars_str_len = len(' '.join(nr_vars))

            nr_vars_print = ' &\n    &'.join(nr_vars)

            out2.write('character(len={0}), parameter, public :: byst_{1} = "{2}"\n'.format(
                nr_vars_str_len,
                process.name,
                nr_vars_print))

            after_contains2 = after_contains2 +('\nfunction gr_{0}(cell)\n'.format(process.name))
            after_contains2 = after_contains2 +('%sinteger(kind=iint), dimension(4), intent(in) :: cell\n'
                       % (' '*indent))
            if nr_vars:
                after_contains2 = after_contains2 +(
                    '{0}integer(kind=iint), dimension({1}) :: nr_vars\n'.format(
                    ' '*indent,
                    len(nr_vars),))

            after_contains2 = after_contains2 +('{0}real(kind=rdouble) :: gr_{1}\n'.format(' '*indent,process.name))
            after_contains2 = after_contains2 +('\n')

            if nr_vars:
                after_contains2 = after_contains2 +('{0}nr_vars(:) = 0\n'.format(' '*indent))

            for byst in process.bystander_list:
                after_contains2 = after_contains2 +('%sselect case(get_species(cell%s))\n' % (' '*indent,
                                                                 byst.coord.radd_ff()))
                for spec in byst.allowed_species:
                    after_contains2 = after_contains2 +('%scase(%s)\n' % (' '*2*indent,spec))
                    for flg in byst.flag.split():
                        nrv_indx = nr_vars.index('nr_{0}_{1}'.format(spec,flg))+1
                        after_contains2 = after_contains2 +\
                          '{0:s}nr_vars({1:d}) = nr_vars({1:d}) + 1\n'.format(
                                       ' '*3*indent, nrv_indx,)
                after_contains2 = after_contains2 +('%send select\n' % (' '*indent))
            after_contains2 = after_contains2 +('\n')
            if nr_vars:
                after_contains2 = after_contains2 +(
                   '{0}gr_{1} = rate_{1}(nr_vars)\n'.format(
                                                              ' '*indent,
                                                              process.name))
            else:
                after_contains2 = after_contains2 +(
                   '{0}gr_{1} = rate_{1}()\n'.format(
                                                              ' '*indent,
                                                              process.name))

            after_contains2 = after_contains2 +('{0}return\n'.format(' '*indent))
            after_contains2 = after_contains2 +('\nend function gr_{0}\n\n'.format(process.name))
            ####

            if nr_vars:
                after_contains2 = after_contains2 +('function rate_{0}(nr_vars)\n\n'.format(process.name))
                after_contains2 = after_contains2 +(
                '{0}integer(kind=iint), dimension({1}), intent(in) :: nr_vars\n'\
                .format(' '*indent, len(nr_vars)))
            else:
                after_contains2 = after_contains2 +('function rate_{0}()\n\n'.format(process.name))

            after_contains2 = after_contains2 +('\n')
            if aux_vars:
                after_contains2 = after_contains2 +('! Process specific auxiliary variables\n')
                for aux_var in aux_vars:
                    after_contains2 = after_contains2 +('%sreal(kind=rdouble) :: %s\n' %
                              (' '*indent,aux_var))
                after_contains2 = after_contains2 +('\n')

            after_contains2 = after_contains2 +('{0}real(kind=rdouble) :: rate_{1}\n'.format(
                ' '*indent,process.name))

            # Update the value of the rate expression to account for the nr_var array
            for iv, nr_var in enumerate(nr_vars):
                new_expr = new_expr.replace(nr_var,
                                            'nr_vars({0:d})'.format(iv+1))
            ## TODO Merge this into the parser function
            new_expr = new_expr.replace('gr_{0}'.format(process.name),
                                        'rate_{0}'.format(process.name))

            after_contains2 = after_contains2 +('{0}\n'.format(new_expr))
            after_contains2 = after_contains2 +('%sreturn\n' % (' '*indent))
            after_contains2 = after_contains2 +('\nend function rate_{0}\n\n'.format(process.name))

            if separate_files:
                out2.write('\ncontains\n')
                out2.write(after_contains2)
                out2.write('\nend module gr_{0:04d}\n'.format(iproc+1))
                out2.close()
                after_contains2 = ''

        if not separate_files:
            out.write('\ncontains\n')
            out.write(after_contains2)
            out.write('\nend module proclist_pars\n')


    def _otf_get_auxilirary_params(self,data):
        import StringIO
        import tokenize
        from kmos import units, rate_aliases
        units_list = []
        masses_list = []
        chempot_list = []
        for process in data.process_list:
            exprs = [process.rate_constant,]
            if process.otf_rate:
                exprs.append(process.otf_rate)
            for expr in exprs:
                for old, new in rate_aliases.iteritems():
                    expr=expr.replace(old, new)
                try:
                    tokenize_input = StringIO.StringIO(expr).readline
                    tokens = list(tokenize.generate_tokens(tokenize_input))
                except:
                    raise Exception('Could not tokenize expression: %s' % expr)
                for i, token, _, _, _ in tokens:
                    if token in dir(units):
                        if token not in units_list:
                            units_list.append(token)
                    if token.startswith('m_'):
                        if token not in masses_list:
                            masses_list.append(token)
                    elif token.startswith('mu_'):
                        if token not in chempot_list:
                            chempot_list.append(token)
        return sorted(units_list), sorted(masses_list), sorted(chempot_list)

    def _parse_otf_rate(self,expr,procname,data,indent=4):
        """
        Parses the otf_rate expression and returns the expression to be inserted
        into the associated ``get_rate'' subroutine.
        Additionally collects locally defined variables and the full set of used
        nr_<species>_<flag> variables in order to include them in the variable
        declarations in those functions
        """

        import re

        aux_vars = []
        nr_vars = []

        if expr:
            # if not 'base_rate' in expr:
            #     raise UserWarning('Not base_rate in otf_rate for process %s' % procname)

            # rate_lines = expr.splitlines()
            #rate_lines = expr.split('\\n') # FIXME still bound by explicit '\n' due to xml parser
            rate_lines = re.split('\n|\\n', expr)
            if len(rate_lines) == 1:
                if not ('=' in rate_lines[0]):
                    rate_lines[0] = 'otf_rate =' + rate_lines[0]
                elif 'otf_rate' not in rate_lines[0]:
                    raise ValueError('Bad expression for single line otf rate\n' +
                                     '{}\n'.format(rate_lines[0]) +
                                     " must assign value to 'otf_rate'")
            elif not 'otf_rate' in expr:
                raise ValueError('Found a multiline otf_rate expression'
                                 " without 'otf_rate' on it")
            final_expr = ''
            for rate_line in rate_lines:
                if '=' in rate_line:
                    # We found a line that assigns a new variable
                    aux_var = rate_line.split('=')[0].strip()
                    if (not aux_var == 'otf_rate' and
                        not aux_var.startswith('nr_') and
                        not aux_var in aux_vars):
                        aux_vars.append(aux_var)

                parsed_line, nr_vars_line = self._parse_otf_rate_line(
                    rate_line,procname,data,indent=indent)
                final_expr += '{}{}\n'.format(
                    ' '*indent,parsed_line)
                nr_vars.extend(nr_vars_line)
        else:
            final_expr = '{0}gr_{1} = rates({1})'.format(' '*indent, procname)

        return final_expr, aux_vars, list(set(nr_vars))

    def _parse_otf_rate_line(self,expr,procname,data,indent=4):
        """
        Parses an individual line of the otf_rate
        returning the processed line and a list of the
        nr_<species>_<flag> encountered
        """
        import StringIO, tokenize
        from kmos import units, rate_aliases

        param_names = [param.name for param in data.parameter_list]

        MAXLEN = 65 # Maximun line length

        nr_vars = []

        # 'base_rate' has special meaning in otf_rate
        expr = expr.replace('base_rate','rates(%s)' % procname)
        # so does 'otf_rate'
        expr = expr.replace('otf_rate','gr_{}'.format(procname))

        # And all aliases need to be replaced
        for old, new in rate_aliases.iteritems():
            expr = expr.replace(old,new)

        # Then time to tokenize:
        try:
            tokenize_input = StringIO.StringIO(expr).readline
            tokens = list(tokenize.generate_tokens(tokenize_input))
        except:
            raise Exception('kmos.io: Could not tokenize expression: %s' % expr)
        replaced_tokens = []
        split_expression = ''
        currl=0
        for i, token, _, _, _ in tokens:
            if token.startswith('nr_'):
                nr_vars.append(token)
            if token.startswith('mu_'):
                replaced_tokens.append((i,'chempots(%s)' % token))
            elif token in param_names:
                replaced_tokens.append((i,'userpar(%s)' % token))
            else:
                replaced_tokens.append((i,token))
            # Make code a bit better looking
            if (replaced_tokens[-1][1] in
                ['(','gt','lt','eq','ge','le','{','[','.']):
                # DEBUG
                # print('Skipping space for {}'.format(replaced_tokens[-1][1]))
                toadd = replaced_tokens[-1][1]
            else:
                toadd = '{0} '.format(replaced_tokens[-1][1])
            if (currl+len(toadd))<MAXLEN:
                split_expression+=toadd
                currl += len(toadd)
            else:
                split_expression+='&\n{0}&{1} '.format(
                    ' '*indent,toadd)
                currl=len(toadd)
        return split_expression, list(set(nr_vars))

    def write_proclist_otf(self, data, out, separate_files = True, debug=False):
        """
        Writes the proclist.f90 file for the otf backend
        """
        # initialize progress bar
        if os.name == 'posix':
            from kmos.utils.progressbar import ProgressBar
            progress_bar = ProgressBar('blue', width=80)
            progress_bar.render(10, 'generic part')

        out.write(('module proclist\n'
                  'use kind_values\n'
                  'use base, only: &\n'
                  '    update_accum_rate, &\n'
                  '    update_integ_rate, &\n'
                  '    reaccumulate_rates_matrix, &\n'
                  '    determine_procsite, &\n'
                  '    update_clocks, &\n'
                  '    avail_sites, &\n'))
        if len(data.layer_list) == 1 : # multi-lattice mode
            out.write('    null_species, &\n')
        else:
            out.write('    set_null_species, &\n')
        out.write('    increment_procstat\n\n'
                  'use lattice, only: &\n')
        site_params = []
        for layer in data.layer_list:
            out.write('    %s, &\n' % layer.name)
            for site in layer.sites:
                site_params.append((site.name, layer.name))
        for i, (site, layer) in enumerate(site_params):
            out.write(('    %s_%s, &\n') % (layer, site))
        out.write('    allocate_system, &\n'
              '    nr2lattice, &\n'
              '    lattice2nr, &\n'
              '    add_proc, &\n'
              '    can_do, &\n'
              '    set_rate_const, &\n'
              '    replace_species, &\n'
              '    del_proc, &\n'
              '    reset_site, &\n'
              '    system_size, &\n'
              '    update_rates_matrix, &\n'
              '    spuck, &\n')

        out.write('    get_species\n')
        out.write('use proclist_constants\n')
        out.write('use proclist_pars\n')
        if separate_files and self.separate_proclist_pars:
            for i in range(len(data.process_list)):
                out.write('use run_proc_{0:04d}; use gr_{0:04d}\n'.format(
                    i+1))
        elif separate_files:
            for i in range(len(data.process_list)):
                out.write('use run_proc_{0:04d}\n'.format(
                    i+1))

        out.write('\nimplicit none\n')

        representation_length = max([len(species.representation) for species in data.species_list])
        out.write('integer(kind=iint), parameter, public :: representation_length = %s\n' % representation_length)
        if os.name == 'posix':
            out.write('integer(kind=iint), public :: seed_size = 12\n')
        elif os.name == 'nt':
            out.write('integer(kind=iint), public :: seed_size = 12\n')
        else:
            out.write('integer(kind=iint), public :: seed_size = 8\n')
        out.write('integer(kind=iint), public :: seed ! random seed\n')
        out.write('integer(kind=iint), public, dimension(:), allocatable :: seed_arr ! random seed\n')
        out.write('\n\ninteger(kind=iint), parameter, public :: nr_of_proc = %s\n'\
            % (len(data.process_list)))

        code_generator='otf'
        out.write('\ncharacter(len=%s), parameter, public :: backend = "%s"\n'
                      % (len(code_generator), code_generator))
        out.write('\ncontains\n\n')

        self.write_proclist_generic_subroutines(data, out, code_generator='otf')
        self.write_proclist_touchup_otf(data,out)
        self.write_proclist_run_proc_nr_otf(data,out)
        self.write_proclist_run_proc_name_otf(data,out,separate_files=separate_files)

        # and we are done!
        if os.name == 'posix':
            progress_bar.render(100, 'finished proclist.f90')

    def write_proclist_touchup_otf(self, data, out):
        """
        The touchup function

        Updates the elementary steps that a cell can do
        given the current lattice configuration. This has
        to be run once for every cell to initialize
        the simulation book-keeping.

        """
        indent = 4
        out.write('subroutine touchup_cell(cell)\n')
        out.write('    integer(kind=iint), intent(in), dimension(4) :: cell\n\n')
        out.write('    integer(kind=iint), dimension(4) :: site\n\n')
        out.write('    integer(kind=iint) :: proc_nr\n\n')
        # First kill all processes from this site that are allowed
        out.write('    site = cell + (/0, 0, 0, 1/)\n')
        out.write('    do proc_nr = 1, nr_of_proc\n')
        out.write('        if(avail_sites(proc_nr, lattice2nr(site(1), site(2), site(3), site(4)) , 2).ne.0)then\n')
        out.write('            call del_proc(proc_nr, site)\n')
        out.write('        endif\n')
        out.write('    end do\n\n')

        # Then we need to build the iftree that will update all processes
        # from this site

        enabling_items = []
        for process in data.process_list:
            rel_pos = (0,0,0) # during touchup we only activate procs from current site
            #rel_pos_string = 'cell + (/ %s, %s, %s, 1 /)' % (rel_pos[0],rel_pos[1], rel_pos[2]) # CHECK!!
            item2 = (process.name,rel_pos,True)
            # coded like this to be parallel to write_proclist_run_proc_name_otf
            enabling_items.append((
                copy.deepcopy(process.condition_list),
                copy.deepcopy(item2)))

        self._write_optimal_iftree_otf(enabling_items, indent, out)

        out.write('\nend subroutine touchup_cell\n')

    def write_proclist_run_proc_nr_otf(self, data, out):
        # run_proc_nr runs the process selected by determine_procsite
        # this routine only selects the correct routine from all
        # of the run_proc_<procname> routines

        out.write('subroutine run_proc_nr(proc, nr_cell)\n\n'
                  '!****f* proclist/run_proc_nr\n'
                  '! FUNCTION\n'
                  '!    Runs process ``proc`` on site ``nr_site``.\n'
                  '!\n'
                  '! ARGUMENTS\n'
                  '!\n'
                  '!    * ``proc`` integer representing the process number\n'
                  '!    * ``nr_site``  integer representing the site\n'
                  '!******\n'
                  '    integer(kind=iint), intent(in) :: proc\n'
                  '    integer(kind=iint), intent(in) :: nr_cell\n\n'
                  '    integer(kind=iint), dimension(4) :: cell\n\n'
                  '    call increment_procstat(proc)\n\n'
                  '    ! lsite = lattice_site, (vs. scalar site)\n'
                  '    cell = nr2lattice(nr_cell, :) + (/0, 0, 0, -1/)\n\n'
                  '    select case(proc)\n')
        for process in data.process_list:
            out.write('    case(%s)\n' % process.name)

            if data.meta.debug > 0:
                out.write(('print *,"PROCLIST/RUN_PROC_NR/NAME","%s"\n'
                           'print *,"PROCLIST/RUN_PROC_NR/LSITE",lsite\n'
                           'print *,"PROCLIST/RUN_PROC_NR/SITE",nr_site\n')
                           % process.name)
            out.write('        call run_proc_%s(cell)\n' % process.name)

            out.write('\n')
        out.write('    end select\n\n')
        out.write('end subroutine run_proc_nr\n\n')

    def write_proclist_run_proc_name_otf(self,data,out=None,separate_files = False, indent=4):
        """ This routine implements the routines that execute
        an specific process.
        As with the local_smart backend, turning processes off
        is easy. For turning processes on, we reuse the same logic
        as in local_smart, but now working on whole processes,
        rather that with put/take single site routines.
        Aditionally, this routines must call the gr_<procname>
        routines, which are defined in the proclist_pars module
        """
        nprocs = len(data.process_list)
        process_list = data.get_processes()

        debug = 0

        for iproc, exec_proc in enumerate(data.get_processes()):
            if separate_files:
                out2 = open('{0}/run_proc_{1:04d}.f90'.format(self.dir,iproc+1),'w')
                out2.write('module run_proc_{0:04d}\n\n'.format(iproc+1))
                out2.write('use kind_values\n')
                out2.write('use lattice\n')
                out2.write('use proclist_pars\n')
                if self.separate_proclist_pars:
                    for i in xrange(nprocs):
                        out2.write('use gr_{0:04d}\n'.format(i+1))
                ## TODO Finish with use statments

                out2.write('\nimplicit none\n')
                out2.write('contains\n')
            else:
                out2 = out

            routine_name = 'run_proc_%s' % exec_proc.name
            out2.write('\nsubroutine %s(cell)\n\n' %routine_name)
            out2.write('%sinteger(kind=iint), dimension(4), intent(in) :: cell\n\n' % (' '*indent))

            # We will sort out all processes that are (potentially) influenced
            # (inhibited, activated or changed rate)
            # by the executing process
            inh_procs = [copy.copy([]) for i in xrange(nprocs)]
            enh_procs = copy.deepcopy(inh_procs)
            aff_procs = copy.deepcopy(enh_procs)
            # And look into how each of its actions...
            for exec_action in exec_proc.action_list:
                # ... affect each other processes' conditions
                for ip,proc in enumerate(process_list):
                    for condition in proc.condition_list:
                        if condition.coord.name == exec_action.coord.name and\
                          condition.coord.layer == exec_action.coord.layer:
                            # If any of the target process condition is compatible with
                            # this action, we need to store the relative position of this
                            # process with respect to the current process' location
                            rel_pos = tuple((exec_action.coord - condition.coord).offset)
                            if not condition.species == exec_action.species:
                                inh_procs[ip].append(copy.deepcopy(rel_pos))
                            else:
                                enh_procs[ip].append(copy.deepcopy(rel_pos))
                    # and similarly for the bystanders
                    for byst in proc.bystander_list:
                        if byst.coord.name == exec_action.coord.name and\
                          byst.coord.layer == exec_action.coord.layer:
                            rel_pos = tuple((exec_action.coord - byst.coord).offset)
                            aff_procs[ip].append(copy.deepcopy(rel_pos))


            if debug > 0:
                print('For process: %s' % exec_proc.name)
                print('No inh procs: %s' % [len(sublist) for sublist in inh_procs])
                print(inh_procs)
                print('No enh procs: %s' % [len(sublist) for sublist in enh_procs])
                print(enh_procs)
                print('No aff procs; %s' % [len(sublist) for sublist in aff_procs])
                print(aff_procs)
                print('  ')

            ## Get rid of repetition
            for ip in xrange(nprocs):
                inh_procs[ip] = [rel_pos for rel_pos in set(inh_procs[ip])]
            for ip in xrange(nprocs):
                enh_procs[ip] = [rel_pos for rel_pos in set(enh_procs[ip]) if not
                                 (rel_pos in inh_procs[ip])]
                aff_procs[ip] = [rel_pos for rel_pos in set(aff_procs[ip]) if not
                                  (rel_pos in inh_procs[ip])]


            if debug > 0:
                print('AFTER REDUCTION')

                print('For process: %s' % exec_proc.name)
                print('No inh procs: %s' % [len(sublist) for sublist in inh_procs])
                print(inh_procs)
                print('No enh procs: %s' % [len(sublist) for sublist in enh_procs])
                print(enh_procs)
                print('No aff procs; %s' % [len(sublist) for sublist in aff_procs])
                print(aff_procs)
                print('  ')


            ## Write the del_proc calls for all inh_procs
            out2.write('\n! Disable processes\n\n')
            for ip,sublist in enumerate(inh_procs):
                for rel_pos in sublist:
                    out2.write('%sif(can_do(%s,cell + (/ %s, %s, %s, 1/))) then\n'
                              % (' '*indent,process_list[ip].name,
                                    rel_pos[0],rel_pos[1],rel_pos[2]))
                    out2.write('%scall del_proc(%s,cell + (/ %s, %s, %s, 1/))\n'
                              % (' '*2*indent,process_list[ip].name,
                                    rel_pos[0],rel_pos[1],rel_pos[2]))
                    out2.write('%send if\n' % (' '*indent))


            ## Update the lattice!
            out2.write('\n! Update the lattice\n')
            for exec_action in exec_proc.action_list:
                # find the corresponding condition
                matching_conds = [cond for cond in exec_proc.condition_list
                                  if cond.coord == exec_action.coord]
                if len(matching_conds)==1:
                    prev_spec = matching_conds[0].species
                else:
                    raise RuntimeError('Found wrong number of matching conditions: %s'
                                       % len(matching_conds))
                out2.write('%scall replace_species(cell%s,%s,%s)\n' % (
                                                             ' '*indent,
                                                             exec_action.coord.radd_ff(),
                                                             prev_spec,
                                                             exec_action.species))

            ## Write the modification routines for already active processes
            out2.write('\n! Update rate constants\n\n')
            for ip,sublist in enumerate(aff_procs):
                for rel_pos in sublist:
                    out2.write('%sif(can_do(%s,cell + (/ %s, %s, %s, 1/))) then\n'
                              % (' '*indent,process_list[ip].name,
                                rel_pos[0], rel_pos[1], rel_pos[2]))
                    rel_site = 'cell + (/ %s, %s, %s, 1/)' % rel_pos
                    rel_cell = 'cell + (/ %s, %s, %s, 0/)' % rel_pos
                    out2.write(
                      '{0}call update_rates_matrix({1},{2},gr_{3}({4}))\n'\
                      .format(' '*2*indent,
                                 process_list[ip].name,
                                 rel_site,
                                 process_list[ip].name,
                                 rel_cell,
                                 ))
                    out2.write('%send if\n' % (' '*indent))

            ## Write the update_rate calls for all processes if allowed
            ## Prepare a flatlist of all processes name, the relative
            ## coordinate in which to be executed and the list of
            ## need-to-be-checked conditions in the order
            ## [ other_conditions, (proc_name, relative_site, True) ]
            ## to mantain compatibility with older routine
            enabling_items = []
            out2.write('\n! Enable processes\n\n')
            for ip,sublist in enumerate(enh_procs):
                for rel_pos in sublist:
                    # rel_pos_string = 'cell + (/ %s, %s, %s, 1 /)' % (rel_pos[0],rel_pos[1],rel_pos[2]) # FIXME
                    item2 = (process_list[ip].name,copy.deepcopy(rel_pos),True)
                    ## filter out conditions already met
                    other_conditions = []
                    for cond in process_list[ip].condition_list:
                        # this probably be incorporated in the part in which we
                        # eliminated duplicates... must think exactly how
                        for exec_action in exec_proc.action_list:
                            if (exec_action.coord.name == cond.coord.name and
                                exec_action.coord.layer == cond.coord.layer and
                                rel_pos == tuple((exec_action.coord-cond.coord).offset)):
                                if not exec_action.species == cond.species:
                                    raise RuntimeError('Found discrepancy in process selected for enabling!')
                                else:
                                    break
                        else:
                            relative_coord = Coord(name=cond.coord.name,
                                                   layer=cond.coord.layer,
                                                   offset=cond.coord.offset+np.array(rel_pos),
                                                   )
                            other_conditions.append(ConditionAction(coord=relative_coord,
                                                                   species=cond.species))
                    enabling_items.append((copy.deepcopy(other_conditions),copy.deepcopy(item2)))

            self._write_optimal_iftree_otf(enabling_items, indent, out2)
            out2.write('\nend subroutine %s\n' % routine_name)
            if separate_files:
                out2.write('\nend module run_proc_{0:04d}\n'.format(iproc+1))
                out2.close()

    def _write_optimal_iftree_otf(self, items, indent, out):
        # this function is called recursively
        # so first we define the ANCHORS or SPECIAL CASES
        # if no conditions are left, enable process immediately
        # I actually don't know if this tree is optimal
        # So consider this a heuristic solution which should give
        # on average better results than the brute force way

        # TODO Must correct site/coord once understood

        # print(' ')
        # print('ROUTINE GOT CALLED')
        # print(' ')

        for item in filter(lambda x: not x[0], items):
            # [1][2] field of the item determine if this search is intended for enabling (=True) or
            # disabling (=False) a process
            if item[1][2]:
                rel_cell = 'cell + (/ %s, %s, %s, 0/)' % (item[1][1][0],
                                                          item[1][1][1],
                                                          item[1][1][2],)
                rel_site = 'cell + (/ %s, %s, %s, 1/)' % (item[1][1][0],
                                                          item[1][1][1],
                                                          item[1][1][2],)
                out.write('%scall add_proc(%s, %s, gr_%s(%s))\n' % (' ' * indent,
                                                                           item[1][0], rel_site,
                                                                           item[1][0], rel_cell))
            else:
                out.write('%scall del_proc(%s, %s)\n' % (' ' * indent, item[1][0], rel_site))

        # and only keep those that have conditions
        items = filter(lambda x: x[0], items)
        if not items:
            return

        # now the GENERAL CASE
        # first find site, that is most sought after
        most_common_coord = _most_common([y.coord for y in _flatten([x[0] for x in items])])

        # filter out list of uniq answers for this site
        answers = [y.species for y in filter(lambda x: x.coord == most_common_coord, _flatten([x[0] for x in items]))]
        uniq_answers = list(set(answers))

        if self.data.meta.debug > 1:
            out.write('print *,"    IFTREE/GET_SPECIES/VSITE","%s"\n' % most_common_coord)
            out.write('print *,"    IFTREE/GET_SPECIES/SITE","%s"\n' % most_common_coord.radd_ff())
            # out.write('print *,"    IFFTREE/GET_SPECIES/SPECIES",get_species(cell%s)\n' % most_common_coord.radd_ff())

        # rel_coord = 'cell + (/ %s, %s, %s, %s /)' % (most_common_coord.offset[0],
        #                                              most_common_coord.offset[1],
        #                                              most_common_coord.offset[2],
        #                                              most_common_coord.name)
        # out.write('%sselect case(get_species(%s))\n' % ((indent) * ' ', rel_coord))
        out.write('%sselect case(get_species(cell%s))\n' % ((indent) * ' ', most_common_coord.radd_ff() ))
        for answer in uniq_answers:

            # print(' ')
            # print('NEW answer = %s' % answer)
            # print(' ')

            out.write('%scase(%s)\n' % ((indent) * ' ', answer))
            # this very crazy expression matches at items that contain
            # a question for the same coordinate and have the same answer here

            # print('Calling nested items with:')
            # print(items)
            # print('for most_common_coord: %s' % most_common_coord)
            # print(' ')

            nested_items = filter(
                lambda x:
                (most_common_coord in [y.coord for y in x[0]]
                and answer == filter(lambda y: y.coord == most_common_coord, x[0])[0].species),
                items)

            # print('nested items resulted in:')
            # print(nested_items)
            # print(' ')

            # pruned items are almost identical to nested items, except the have
            # the one condition removed, that we just met
            pruned_items = []
            for nested_item in nested_items:

                conditions = filter(lambda x: most_common_coord != x.coord, nested_item[0])
                pruned_items.append((conditions, nested_item[1]))

            items = filter(lambda x: x not in nested_items, items)
            self._write_optimal_iftree_otf(pruned_items, indent + 4, out)
        out.write('%send select\n\n' % (indent * ' ',))

        if items:
            # if items are left
            # the RECURSION II
            self._write_optimal_iftree_otf(items, indent, out)

    def write_settings(self, code_generator='lat_int'):
        """Write the kmc_settings.py. This contains all parameters, which
        can be changed on the fly and without recompilation of the Fortran 90
        modules.
        """

        from kmos import evaluate_rate_expression

        data = self.data
        out = open(os.path.join(self.dir, 'kmc_settings.py'), 'w')
        out.write('model_name = \'%s\'\n' % self.data.meta.model_name)
        out.write('simulation_size = 20\n')
        out.write('random_seed = 1\n\n')

        # stub for setup function
        out.write('def setup_model(model):\n')
        out.write('    """Write initialization steps here.\n')
        out.write('       e.g. ::\n')
        out.write('    model.put([0,0,0,model.lattice.default_a], model.proclist.species_a)\n')
        out.write('    """\n')
        out.write('    #from setup_model import setup_model\n')
        out.write('    #setup_model(model)\n')
        out.write('    pass\n\n')

        out.write('# Default history length in graph\n')
        out.write('hist_length = 30\n\n')
        # Parameters
        out.write('parameters = {\n')
        for parameter in data.parameter_list:
            out.write(('    "%s":{"value":"%s", "adjustable":%s,'
            + ' "min":"%s", "max":"%s","scale":"%s"},\n') % (parameter.name,
                                          parameter.value,
                                          parameter.adjustable,
                                          parameter.min,
                                          parameter.max,
                                          parameter.scale))
        out.write('    }\n\n')

        # Rate constants
        out.write('rate_constants = {\n')
        for process in data.process_list:
            out.write('    "%s":("%s", %s),\n' % (process.name,
                                                  process.rate_constant,
                                                  process.enabled))
            try:
                parameters = {}
                for param in data.parameter_list:
                    parameters[param.name] = {'value': param.value}
            except Exception, e:
                raise UserWarning('Parameter ill-defined(%s)\n%s\nProcess: %s'
                                  % (param, e, process.name))

            try:
                evaluate_rate_expression(process.rate_constant, parameters)
            except Exception, e:
                raise UserWarning('Could not evaluate (%s)\n%s\nProcess: %s'
                                  % (process.rate_constant, e, process.name))
        out.write('    }\n\n')


        if code_generator == 'otf':
            # additional auxiliary variables to be used in the calculation of rate constants
            # Must explore all rate expressions and otf_rate expressions
            _ , _, chempot_list = self._otf_get_auxilirary_params(data)
            if chempot_list:
                out.write('chemical_potentials = [\n')
                for param in chempot_list:
                    out.write('    "%s",\n' % param)
                out.write('    ]\n\n')

        # Site Names
        site_params = self._get_site_params()
        out.write('site_names = %s\n' % ['%s_%s' % (x[1], x[0]) for x in site_params])

        # Graphical Representations
        # rename to species
        # and include tags
        out.write('representations = {\n')
        for species in sorted(data.get_speciess(), key=lambda x: x.name):
            out.write('    "%s":"""%s""",\n'
                % (species.name,
                species.representation.strip()))
        out.write('    }\n\n')
        out.write('lattice_representation = """%s"""\n\n' % data.layer_list.representation)

        # Species Tags
        out.write('species_tags = {\n')
        for species in sorted(data.get_speciess(), key=lambda x: x.name):
            out.write('    "%s":"""%s""",\n'
                % (species.name,
                species.tags.strip()))
        out.write('    }\n\n')

        # TOF counting
        out.write('tof_count = {\n')
        for process in data.get_processes():
            if process.tof_count is not None:
                out.write('    "%s":%s,\n' % (process.name, process.tof_count))
        out.write('    }\n\n')

        # XML
        out.write('xml = """%s"""\n' % data)

        out.close()

    def _get_site_params(self):
        data = self.data
        site_params = []
        for layer in data.layer_list:
            for site in layer.sites:
                site_params.append((site.name, layer.name, tuple(site.pos)))
        return site_params

    def _gpl_message(self):
        """Prints the GPL statement at the top of the source file"""
        data = self.data
        out = ''
        out += "!  This file was generated by kMOS (kMC modelling on steroids)\n"
        out += "!  written by Max J. Hoffmann mjhoffmann@gmail.com (C) 2009-2013.\n"
        if hasattr(data.meta, 'author'):
            out += '!  The model was written by ' + data.meta.author + '.\n'
        out += """
!  This file is part of kmos.
!
!  kmos is free software; you can redistribute it and/or modify
!  it under the terms of the GNU General Public License as published by
!  the Free Software Foundation; either version 2 of the License, or
!  (at your option) any later version.
!
!  kmos is distributed in the hope that it will be useful,
!  but WITHOUT ANY WARRANTY; without even the implied warranty of
!  MERCHANTABILITY or FITNESS FOR A PARTICULAR PURPOSE.  See the
!  GNU General Public License for more details.
!
!  You should have received a copy of the GNU General Public License
!  along with kmos; if not, write to the Free Software
!  Foundation, Inc., 51 Franklin St, Fifth Floor, Boston, MA  02110-1301
!  USA
"""
        return out


def export_source(project_tree, export_dir=None, code_generator=None, options=None, ):
    """Export a kmos project into Fortran 90 code that can be readily
    compiled using f2py.  The model contained in project_tree
    will be stored under the directory export_dir. export_dir will
    be created if it does not exist. The XML representation of the
    model will be included in the kmc_settings.py module.

    `export_source` is *the* central feature of the `kmos` approach.
    In order to generate different *backend* solvers, additional candidates
    of this methods could be implemented.
    """

    if code_generator is None:
        if options is not None:
            code_generator = options.backend
        else:
            code_generator = 'local_smart'

    if options is None: 
        class Struct:
             def __init__(self, **entries):
                 self.__dict__.update(entries)
        options = Struct(backend=code_generator)

    if export_dir is None:
        export_dir = project_tree.meta.model_name

    if not os.path.exists(export_dir):
        os.makedirs(export_dir)

    # FIRST
    # copy static files
    # each file is tuple (source, target)
    if code_generator == 'local_smart':
        cp_files = [(os.path.join('fortran_src', 'assert.ppc'), 'assert.ppc'),
                    (os.path.join('fortran_src', 'kind_values.f90'), 'kind_values.f90'),
                    (os.path.join('fortran_src', 'main.f90'), 'main.f90'),
                    ]
    elif code_generator == 'lat_int':
        cp_files = [(os.path.join('fortran_src', 'assert.ppc'), 'assert.ppc'),
                    (os.path.join('fortran_src', 'kind_values.f90'), 'kind_values.f90'),
                    (os.path.join('fortran_src', 'main.f90'), 'main.f90'),
                    ]
    elif code_generator == 'otf':
        cp_files = [(os.path.join('fortran_src', 'assert.ppc'), 'assert.ppc'),
                    (os.path.join('fortran_src', 'base_otf.f90'), 'base.f90'),
                    (os.path.join('fortran_src', 'kind_values.f90'), 'kind_values.f90'),
                    (os.path.join('fortran_src', 'main.f90'), 'main.f90'),
                    ]
    else:
        raise UserWarning("Don't know this backend")

    exec_files = []
    print(APP_ABS_PATH)

    for filename, target in cp_files:
        shutil.copy(os.path.join(APP_ABS_PATH, filename),
                    os.path.join(export_dir, target))

    for filename in exec_files:
        shutil.copy(os.path.join(APP_ABS_PATH, filename), export_dir)
        os.chmod(os.path.join(export_dir, filename), 0755)

    # SECOND
    # produce those source files that are written on the fly
    writer = ProcListWriter(project_tree, export_dir)
    if code_generator == 'local_smart':
        writer.write_template(filename='base', options=options)
    elif code_generator == 'lat_int':
        writer.write_template(filename='base_lat_int', target='base', options=options)
     
    if options is not None and options.acf:
        writer.write_template(filename='base_acf', options=options)      
    writer.write_template(filename='lattice', options=options)
    writer.write_proclist(code_generator=code_generator)
<<<<<<< HEAD
    if options is not None and options.acf:
       writer.write_proclist_acf(code_generator=code_generator) 
    writer.write_settings()
=======
    writer.write_settings(code_generator=code_generator)
>>>>>>> 28b14728
    project_tree.validate_model()
    return True


def import_xml(xml):
    from tempfile import mktemp
    from os import remove

    xml_filename = mktemp()
    xml_file = file(xml_filename, 'w')
    xml_file.write(xml)
    xml_file.close()
    project = import_xml_file(xml_filename)
    remove(xml_filename)
    return project


def import_xml_file(filename):
    """Imports and returns project from an XML file."""
    import kmos.types
    project_tree = kmos.types.Project()
    project_tree.import_file(filename)
    return project_tree


def export_xml(project_tree, filename=None):
    """Writes a project to an XML file."""
    if filename is None:
        filename = '%s.xml' % project_tree.meta.model_name
    f = open(filename, 'w')
    for line in str(project_tree):
        f.write(line)
    f.close()<|MERGE_RESOLUTION|>--- conflicted
+++ resolved
@@ -2681,13 +2681,9 @@
         writer.write_template(filename='base_acf', options=options)      
     writer.write_template(filename='lattice', options=options)
     writer.write_proclist(code_generator=code_generator)
-<<<<<<< HEAD
     if options is not None and options.acf:
        writer.write_proclist_acf(code_generator=code_generator) 
-    writer.write_settings()
-=======
     writer.write_settings(code_generator=code_generator)
->>>>>>> 28b14728
     project_tree.validate_model()
     return True
 
