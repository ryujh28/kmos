#!/usr/bin/env python
"""
Features front-end import/export functions for kMC Projects.
Currently import and export is supported to XML
and export is supported to Fortran 90 source code.
"""
#    Copyright 2009-2012 Max J. Hoffmann (mjhoffmann@gmail.com)
#    This file is part of kmos.
#
#    kmos is free software: you can redistribute it and/or modify
#    it under the terms of the GNU General Public License as published by
#    the Free Software Foundation, either version 3 of the License, or
#    (at your option) any later version.
#
#    kmos is distributed in the hope that it will be useful,
#    but WITHOUT ANY WARRANTY; without even the implied warranty of
#    MERCHANTABILITY or FITNESS FOR A PARTICULAR PURPOSE.  See the
#    GNU General Public License for more details.
#
#    You should have received a copy of the GNU General Public License
#    along with kmos.  If not, see <http://www.gnu.org/licenses/>.
import itertools
import operator
import shutil
import os
import sys
from pprint import PrettyPrinter, pformat
import pdb

from kmos.types import ConditionAction, LatIntProcess, SingleLatIntProcess
from kmos.config import APP_ABS_PATH
from kmos.types import cmp_coords


def _flatten(L):
    return [item for sublist in L for item in sublist]


def _chop_line(outstr, line_length=100):
    if len(outstr) < line_length :
        return outstr
    outstr_list = []
    while outstr:
        try:
            NEXT_BREAK = outstr.index(',', line_length) + 1
        except ValueError:
            NEXT_BREAK = len(outstr)
        outstr_list.append(outstr[:NEXT_BREAK] + '&\n' )
        outstr = outstr[NEXT_BREAK:]
    return ''.join(outstr_list)


def _most_common(L):
    # thanks go to Alex Martelli for this function
    # get an iterable of (item, iterable) pairs
    SL = sorted((x, i) for i, x in enumerate(L))
    groups = itertools.groupby(SL, key=operator.itemgetter(0))
    # auxiliary function to get "quality" for an item

    def _auxfun(g):
        item, iterable = g
        count = 0
        min_index = len(L)
        for _, where in iterable:
            count += 1
            min_index = min(min_index, where)
        return count, - min_index
    # pick the highest-count/earliest item
    return max(groups, key=_auxfun)[0]


class ProcListWriter():
    """Write the different parts of Fortran 90 code needed
    to run a kMC model.
    """

    def __init__(self, data, dir):
        self.data = data
        self.dir = dir

    def write_lattice(self):
        """Write the lattice.f90 module, i.e. the geometric
        information that belongs to a kMC model.
        """
        # write header section and module imports
        data = self.data
        out = open(os.path.join(self.dir, 'lattice.f90'), 'w')
        out.write(self._gpl_message())
        out.write('!****h* kmos/lattice\n')
        out.write('! FUNCTION\n'
          '!    Implements the mappings between the real space lattice\n'
          '!    and the 1-D lattice, which kmos/base operates on.\n'
          '!    Furthermore replicates all geometry specific functions of kmos/base\n'
          '!    in terms of lattice coordinates.\n'
          '!    Using this module each site can be addressed with 4-tuple\n'
          '!    ``(i, j, k, n)`` where ``i, j, k`` define the unit cell and\n'
          '!    ``n`` the site within the unit cell.\n'
          '!\n'
          '!******\n'
          '\n\nmodule lattice\n'
          'use kind_values\n'
          'use base, only: &\n'
          '    assertion_fail, &\n'
          '    base_deallocate_system => deallocate_system, &\n'
          '    get_kmc_step, &\n'
          '    get_kmc_time, &\n'
          '    get_kmc_time_step, &\n'
          '    get_rate, &\n'
          '    increment_procstat, &\n'
          '    base_add_proc => add_proc, &\n'
          '    base_reset_site => reset_site, &\n'
          '    base_allocate_system => allocate_system, &\n'
          '    base_can_do => can_do, &\n'
          '    base_del_proc => del_proc, &\n'
          '    determine_procsite, &\n'
          '    base_replace_species => replace_species, &\n'
          '    base_get_species => get_species, &\n'
          '    base_get_volume => get_volume, &\n'
          '    reload_system => reload_system, &\n'
          '    save_system, &\n'
          '    assertion_fail, &\n'
          '    set_rate_const, &\n'
          '    update_accum_rate, &\n'
          '    update_integ_rate, &\n'
          '    update_clocks\n\n'
          '\n\nimplicit none\n\n')

        # define module wide variables

        out.write('integer(kind=iint), dimension(3), public :: system_size\n')
        out.write('integer(kind=iint), parameter, public :: nr_of_layers = %s\n' % len(data.layer_list))
        out.write('\n ! Layer constants\n\n')
        out.write('integer(kind=iint), parameter, public :: model_dimension = %s\n' % (data.meta.model_dimension))
        for i, layer in enumerate(data.layer_list):
            out.write('integer(kind=iint), parameter, public :: %s = %s\n'
                % (layer.name, i))
        out.write('integer(kind=iint), public :: default_layer = %s\n' % data.layer_list.default_layer)
        out.write('integer(kind=iint), public :: substrate_layer = %s\n' % data.layer_list.substrate_layer)
        out.write('\n ! Site constants\n\n')
        site_params = self._get_site_params()
        out.write(('real(kind=rsingle), dimension(3,3), public :: unit_cell_size = 0.\n'))
        out.write('real(kind=rsingle), dimension(%s, 3), public :: site_positions\n' % len(site_params))
        for i, (site, layer, _) in enumerate(site_params):
            out.write(('integer(kind=iint), parameter, public :: %s_%s = %s\n')
                % (layer, site, i + 1))
        out.write('\n ! spuck = Sites Per Unit Cell Konstant\n')
        out.write('integer(kind=iint), parameter, public :: spuck = %s\n' % len(site_params))
        out.write(' ! lookup tables\n')
        out.write('integer(kind=iint), dimension(:, :), allocatable, public :: nr2lattice\n')
        out.write('integer(kind=iint), dimension(:,:,:,:), allocatable, public :: lattice2nr\n\n')
        out.write('\n\ncontains\n\n')

        # define the lattice mapping from the (multi-) lattice to a single lattice in 1D
        # and back. These mapping are the central piece of the lattice module and are used
        # by most of the other functions
        # For reasons of performance (modulo operation is usually considered expensive)
        # we write slightly different versions for d=1,2,3
        # where the lower dimension version simply ignore some fields
        out.write('pure function calculate_lattice2nr(site)\n\n'
                  '!****f* lattice/calculate_lattice2nr\n'
                  '! FUNCTION\n'
                  '!    Maps all lattice coordinates onto a continuous\n'
                  '!    set of integer :math:`\\in [1,volume]`\n'
                  '!\n'
                  '! ARGUMENTS\n'
                  '!\n'
                  '!    - ``site`` integer array of size (4) a lattice coordinate\n'
                  '!******\n'
                  '    integer(kind=iint), dimension(4), intent(in) :: site\n'
                  '    integer(kind=iint) :: calculate_lattice2nr\n\n'
                  '    ! site = (x,y,z,local_index)\n')

        if data.meta.model_dimension == 1:
            out.write('    calculate_lattice2nr = spuck*(modulo(site(1), system_size(1)))+site(4)')
        elif data.meta.model_dimension == 2:
            out.write('    calculate_lattice2nr = spuck*(&\n'
                  '      modulo(site(1), system_size(1))&\n'
                  '      + system_size(1)*modulo(site(2), system_size(2)))&\n'
                  '      + site(4)\n')
        elif data.meta.model_dimension == 3:
            out.write('    calculate_lattice2nr = spuck*(&\n'
                  '      modulo(site(1), system_size(1))&\n'
                  '      + system_size(1)*modulo(site(2), system_size(2))&\n'
                  '      + system_size(1)*system_size(2)*modulo(site(3), system_size(3)))&\n'
                  '      + site(4)\n')
        out.write('\nend function calculate_lattice2nr\n\n')

        out.write('pure function calculate_nr2lattice(nr)\n\n'
                  '!****f* lattice/calculate_nr2lattice\n'
                  '! FUNCTION\n'
                  '!    Maps a continuous set of\n'
                  '!    of integers :math:`\\in [1,volume]` to a\n'
                  '!    4-tuple representing a lattice coordinate\n'
                  '!\n'
                  '! ARGUMENTS\n'
                  '!\n'
                  '!    - ``nr`` integer representing the site index\n'
                  '!******\n'
                  '    integer(kind=iint), intent(in) :: nr\n'
                  '    integer(kind=iint), dimension(4) :: calculate_nr2lattice\n\n')

        if data.meta.model_dimension == 3:
            out.write('    calculate_nr2lattice(3) = (nr - 1) /  (system_size(1)*system_size(2)*spuck)\n')
            out.write('    calculate_nr2lattice(2) = (nr - 1 - system_size(1)*system_size(2)*spuck*calculate_nr2lattice(3)) / (system_size(1)*spuck)\n')
            out.write('    calculate_nr2lattice(1) = (nr - 1 - spuck*(system_size(1)*system_size(2)*calculate_nr2lattice(3) &\n'
                + '        + system_size(1)*calculate_nr2lattice(2))) / spuck\n')
            out.write('    calculate_nr2lattice(4) = nr - spuck*(system_size(1)*system_size(2)*calculate_nr2lattice(3) + &\n'
                + '        system_size(2)*calculate_nr2lattice(2) + calculate_nr2lattice(1))\n')
        elif data.meta.model_dimension == 2:
            out.write('    calculate_nr2lattice(3) = 0\n')
            out.write('    calculate_nr2lattice(2) = (nr -1) / (system_size(1)*spuck)\n')
            out.write('    calculate_nr2lattice(1) = (nr - 1 - spuck*system_size(1)*calculate_nr2lattice(2)) / spuck\n')
            out.write('    calculate_nr2lattice(4) = nr - spuck*(system_size(1)*calculate_nr2lattice(2) + calculate_nr2lattice(1))\n')
        elif data.meta.model_dimension == 1:
            out.write('    calculate_nr2lattice(3) = 0\n')
            out.write('    calculate_nr2lattice(2) = 0\n')
            out.write('    calculate_nr2lattice(1) = (nr - 1) / spuck\n')
            out.write('    calculate_nr2lattice(4) = nr - spuck*calculate_nr2lattice(1)\n')
        out.write('\nend function calculate_nr2lattice\n\n')

        # allocate system replicates the base_allocate function
        # tests the lattice mappings for correctness
        # and initialized a lot more parameter type of data
        out.write('subroutine allocate_system(nr_of_proc, input_system_size, system_name)\n\n'
                  '!****f* lattice/allocate_system\n'
                  '! FUNCTION\n'
                  '!    Allocates system, fills mapping cache, and\n'
                  '!    checks whether mapping is consistent\n'
                  '!\n'
                  '! ARGUMENTS\n'
                  '!\n'
                  '!    ``none``\n'
                  '!******\n'
                  '    integer(kind=iint), intent(in) :: nr_of_proc\n')
        out.write('    integer(kind=iint), dimension(%s), intent(in) :: input_system_size\n' % data.meta.model_dimension)
        out.write('    character(len=200), intent(in) :: system_name\n\n'
                  '    integer(kind=iint) :: i, j, k, nr\n'
                  '    integer(kind=iint) :: check_nr\n'
                  '    integer(kind=iint) :: volume\n\n'
                  '    ! Copy to module wide variable\n')
        if data.meta.debug > 1:
            out.write('print *,"LATTICE/ALLOCATE_SYSTEM"\n')
        if data.meta.model_dimension == 3:
            out.write('    system_size = input_system_size\n')
        elif data.meta.model_dimension == 2:
            out.write('    system_size = (/input_system_size(1), input_system_size(2), 1/)\n')
        elif data.meta.model_dimension == 1:
            out.write('    system_size = (/input_system_size(1), 1, 1/)\n')

        out.write('    volume = system_size(1)*system_size(2)*system_size(3)*spuck\n')
        if data.meta.debug > 1:
            out.write('    print *, "    LATTICE/ALLOCATE_SYSTEM/SPUCK", spuck\n')
            out.write('    print *, "    LATTICE/ALLOCATE_SYSTEM/VOLUME", volume\n')

        out.write('    ! Let\'s check if the works correctly, first\n'
          '    ! and if so populate lookup tables\n'
          '    do k = 0, system_size(3)-1\n'
          '        do j = 0, system_size(2)-1\n'
          '            do i = 0, system_size(1)-1\n'
          '                do nr = 1, spuck\n'
          '                    if(.not.all((/i,j,k,nr/).eq. &\n'
          '                    calculate_nr2lattice(calculate_lattice2nr((/i,j,k,nr/)))))then\n'
          '                        print *,"Error in Mapping:"\n'
          '                        print *, (/i,j,k,nr/), "was mapped on", calculate_lattice2nr((/i,j,k,nr/))\n'
          '                        print *, "but that was mapped on", calculate_nr2lattice(calculate_lattice2nr((/i,j,k,nr/)))\n'
          '                        stop\n'
          '                    endif\n'
          '                end do\n'
          '            end do\n'
          '        end do\n'
          '    end do\n\n'
          '    do check_nr=1, product(system_size)*spuck\n'
          '        if(.not.check_nr.eq.calculate_lattice2nr(calculate_nr2lattice(check_nr)))then\n'
          '            print *, "ERROR in Mapping:", check_nr\n'
          '            print *, "was mapped on", calculate_nr2lattice(check_nr)\n'
          '            print *, "but that was mapped on",calculate_lattice2nr(calculate_nr2lattice(check_nr))\n'
          '            stop\n'
          '        endif\n'
          '    end do\n\n')
        if data.meta.debug > 1:
            out.write('    print *, "    LATTICE/ALLOCATE_SYSTEM/MAPPING_OK"\n')
        out.write('    allocate(nr2lattice(1:product(system_size)*spuck,4))\n'
          '    allocate(lattice2nr(-system_size(1):2*system_size(1)-1, &\n'
          '        -system_size(2):2*system_size(2)-1, &\n'
          '        -system_size(3):2*system_size(3)-1, &\n'
          '         1:spuck))\n')
        if data.meta.debug > 1:
            out.write('    print *, "    LATTICE/ALLOCATE_SYSTEM/ALLOCATED_LOOKUP"\n')
        out.write('    do check_nr=1, product(system_size)*spuck\n'
          '        nr2lattice(check_nr, :) = calculate_nr2lattice(check_nr)\n'
          '    end do\n'
          '    do k = -system_size(3), 2*system_size(3)-1\n'
          '        do j = -system_size(2), 2*system_size(2)-1\n'
          '            do i = -system_size(1), 2*system_size(1)-1\n'
          '                do nr = 1, spuck\n'
          '                    lattice2nr(i, j, k, nr) = calculate_lattice2nr((/i, j, k, nr/))\n'
          '                end do\n'
          '            end do\n'
          '        end do\n'
          '    end do\n\n')
        if data.meta.debug > 1:
            out.write('    print *, "    LATTICE/ALLOCATE_SYSTEM/FILLED_LOOKUP"\n')
        out.write('    call base_allocate_system(nr_of_proc, volume, system_name)\n\n')
        out.write('    unit_cell_size(1, 1) = %s\n' % data.layer_list.cell[0, 0])
        out.write('    unit_cell_size(1, 2) = %s\n' % data.layer_list.cell[0, 1])
        out.write('    unit_cell_size(1, 3) = %s\n' % data.layer_list.cell[0, 2])

        out.write('    unit_cell_size(2, 1) = %s\n' % data.layer_list.cell[1, 0])
        out.write('    unit_cell_size(2, 2) = %s\n' % data.layer_list.cell[1, 1])
        out.write('    unit_cell_size(2, 3) = %s\n' % data.layer_list.cell[1, 2])

        out.write('    unit_cell_size(3, 1) = %s\n' % data.layer_list.cell[2, 0])
        out.write('    unit_cell_size(3, 2) = %s\n' % data.layer_list.cell[2, 1])
        out.write('    unit_cell_size(3, 3) = %s\n' % data.layer_list.cell[2, 2])
        for i, (_, _, (x, y, z)) in enumerate(site_params):
            out.write('    site_positions(%s,:) = (/%s, %s, %s/)\n' % (i + 1,
                                                                       float(x),
                                                                       float(y),
                                                                       float(z)))
        out.write('end subroutine allocate_system\n\n')

        # all subroutines below simply replicate the base module version
        # in terms of lattice coordinates. Could be stored in fixed template
        # but are kept here for completeness and readability

        out.write('subroutine deallocate_system()\n\n'
                  '!****f* lattice/deallocate_system\n'
                  '! FUNCTION\n'
                  '!    Deallocates system including mapping cache.\n'
                  '!\n'
                  '! ARGUMENTS\n'
                  '!\n'
                  '!    ``none``\n'
                  '!******\n')
        if data.meta.debug > 1:
            out.write('print *,"    LATTICE/DEALLOCATE_SYSTEM"\n')
        out.write('    deallocate(lattice2nr)\n'
                  '    deallocate(nr2lattice)\n'
                  '    call base_deallocate_system()\n\n'
                  'end subroutine deallocate_system\n\n'

                  'subroutine add_proc(proc, site)\n\n'
                  '    integer(kind=iint), intent(in) :: proc\n'
                  '    integer(kind=iint), dimension(4), intent(in) :: site\n\n'
                  '    integer(kind=iint) :: nr\n\n')
        if data.meta.debug > 1:
            out.write('print *,"    LATTICE/ADD_PROC/PROC",proc\n')
            out.write('print *,"    LATTICE/ADD_PROC/SITE",site\n')
        out.write('    nr = lattice2nr(site(1), site(2), site(3), site(4))\n')
        if data.meta.debug > 1:
            out.write('print *,"    LATTICE/ADD_PROC/SITE_NR",nr\n')
        out.write('    call base_add_proc(proc, nr)\n\n')
        out.write('end subroutine add_proc\n\n')

        out.write('subroutine del_proc(proc, site)\n\n')
        out.write('    integer(kind=iint), intent(in) :: proc\n')
        out.write('    integer(kind=iint), dimension(4), intent(in) :: site\n\n')
        out.write('    integer(kind=iint) :: nr\n\n')
        if data.meta.debug > 1:
            out.write('print *,"    LATTICE/DEL_PROC/PROC",proc\n')
            out.write('print *,"    LATTICE/DEL_PROC/SITE",site\n')
        out.write('    nr = lattice2nr(site(1), site(2), site(3), site(4))\n')
        if data.meta.debug > 1:
            out.write('print *,"    LATTICE/DEL_PROC/SITE_NR",nr\n')
        out.write('    call base_del_proc(proc, nr)\n\n')
        out.write('end subroutine del_proc\n\n')

        out.write('pure function can_do(proc, site)\n\n')
        out.write('    logical :: can_do\n')
        out.write('    integer(kind=iint), intent(in) :: proc\n')
        out.write('    integer(kind=iint), dimension(4), intent(in) :: site\n\n')
        out.write('    integer(kind=iint) :: nr\n\n')
        out.write('    nr = lattice2nr(site(1), site(2), site(3), site(4))\n')
        out.write('    can_do = base_can_do(proc, nr)\n\n')
        out.write('end function can_do\n\n')

        out.write('subroutine replace_species(site,  old_species, new_species)\n\n'
                  '    integer(kind=iint), dimension(4), intent(in) ::site\n'
                  '    integer(kind=iint), intent(in) :: old_species, new_species\n\n'
                  '    integer(kind=iint) :: nr\n\n'
                  '    nr = lattice2nr(site(1), site(2), site(3), site(4))\n'
                  '    call base_replace_species(nr, old_species, new_species)\n\n'
                  'end subroutine replace_species\n\n')

        if data.meta.debug > 0:
            out.write('function get_species(site)\n\n')
        else:
            out.write('pure function get_species(site)\n\n')
        out.write('    integer(kind=iint) :: get_species\n'
                  '    integer(kind=iint), dimension(4), intent(in) :: site\n'
                  '    integer(kind=iint) :: nr\n\n'
                  '    nr = lattice2nr(site(1), site(2), site(3), site(4))\n'
                  '    get_species = base_get_species(nr)\n\n')

        if data.meta.debug > 3:
            out.write('print *, "    LATTICE/GET_SPECIES/SITE", site\n')
            out.write('print *, "    LATTICE/GET_SPECIES/SPECIES", get_species\n')
        out.write('end function get_species\n\n'

                  'subroutine reset_site(site, old_species)\n\n'
                  '    integer(kind=iint), dimension(4), intent(in) :: site\n'
                  '    integer(kind=iint), intent(in) :: old_species\n\n'
                  '    integer(kind=iint) :: nr\n\n'
                  '    nr = lattice2nr(site(1), site(2), site(3), site(4))\n'
                  '    call base_reset_site(nr, old_species)\n\n'
                  'end subroutine reset_site\n\n'

                  'end module lattice\n')
        out.close()

    def write_proclist(self, smart=True, code_generator='local_smart'):
        """Write the proclist.f90 module, i.e. the rules which make up
        the kMC process list.
        """
        # make long lines a little shorter
        data = self.data

        # write header section and module imports
        out = open('%s/proclist.f90' % self.dir, 'w')

        if code_generator == 'local_smart':
            self.write_proclist_generic_part(data, out, code_generator=code_generator)
            self.write_proclist_run_proc_nr_smart(data, out)
            self.write_proclist_put_take(data, out)
            self.write_proclist_touchup(data, out)
            self.write_proclist_multilattice(data, out)
            self.write_proclist_end(out)

        elif code_generator == 'lat_int':
            self.write_proclist_generic_part(data, out, code_generator=code_generator)
            self.write_proclist_lat_int(data, out)
            #self.write_proclist_multilattice(data, out)
            self.write_proclist_end(out)

        else:
            raise Exception("Don't know this code generator '%s'" % code_generator)

        out.close()

    def write_proclist_generic_part(self, data, out, code_generator='local_smart'):
        out.write(self._gpl_message())
        out.write('!****h* kmos/proclist\n'
                  '! FUNCTION\n'
                  '!    Implements the kMC process list.\n'
                  '!\n'
                  '!******\n'
                  '\n\nmodule proclist\n'
                  'use kind_values\n'
                  'use base, only: &\n'
                  '    update_accum_rate, &\n'
                  '    update_integ_rate, &\n'
                  '    determine_procsite, &\n'
                  '    update_clocks, &\n'
                  '    avail_sites, &\n')
        if len(data.layer_list) == 1 : # multi-lattice mode
            out.write('    null_species, &\n')
        else:
            out.write('    set_null_species, &\n')
        out.write('    increment_procstat\n\n'
                  'use lattice, only: &\n')
        site_params = []
        for layer in data.layer_list:
            out.write('    %s, &\n' % layer.name)
            for site in layer.sites:
                site_params.append((site.name, layer.name))
        for i, (site, layer) in enumerate(site_params):
            out.write(('    %s_%s, &\n') % (layer, site))
        out.write('    allocate_system, &\n'
              '    nr2lattice, &\n'
              '    lattice2nr, &\n'
              '    add_proc, &\n'
              '    can_do, &\n'
              '    set_rate_const, &\n'
              '    replace_species, &\n'
              '    del_proc, &\n'
              '    reset_site, &\n'
              '    system_size, &\n')
        out.write('    spuck, &\n')
        out.write('    get_species\n'
              '\n\nimplicit none\n\n')

        # initialize various parameter kind of data
        out.write('\n\n ! Species constants\n\n')
        if len(data.layer_list) > 1 : # multi-lattice mode
            out.write('\n\ninteger(kind=iint), parameter, public :: nr_of_species = %s\n'\
                % (len(data.species_list)+1))
        else:
            out.write('\n\ninteger(kind=iint), parameter, public :: nr_of_species = %s\n'\
                % (len(data.species_list)))
        for i, species in enumerate(sorted(data.species_list, key=lambda x: x.name)):
            out.write('integer(kind=iint), parameter, public :: %s = %s\n' % (species.name, i))
        if len(data.layer_list) > 1 : # multi-lattice mode
            out.write('integer(kind=iint), parameter, public :: null_species = %s\n\n'\
                % (len(data.species_list)))
        out.write('integer(kind=iint), public :: default_species = %s\n' % (data.species_list.default_species))
        representation_length = max([len(species.representation) for species in data.species_list])

        out.write('integer(kind=iint), parameter, public :: representation_length = %s\n' % representation_length)
        if os.name == 'posix':
            out.write('integer(kind=iint), public :: seed_size = 12\n')
        elif os.name == 'nt':
            out.write('integer(kind=iint), public :: seed_size = 12\n')
        else:
            out.write('integer(kind=iint), public :: seed_size = 8\n')

        out.write('integer(kind=iint), public :: seed ! random seed\n')
        out.write('integer(kind=iint), public, dimension(:), allocatable :: seed_arr ! random seed\n')

        out.write('\n\n! Process constants\n\n')
        for i, process in enumerate(self.data.process_list):
            out.write('integer(kind=iint), parameter, public :: %s = %s\n' % (process.name, i + 1))

        out.write('\n\ninteger(kind=iint), parameter, public :: nr_of_proc = %s\n'\
            % (len(data.process_list)))
        out.write('character(len=2000), dimension(%s) :: processes, rates'
                  % (len(data.process_list)))

        if code_generator == 'lat_int':
            out.write('\ncharacter(len=%s), parameter, public :: backend = "%s"\n'
                      % (len(code_generator), code_generator))
        elif code_generator == 'local_smart':
            pass # change nothing here, to not alter old code

        out.write('\n\ncontains\n\n')

        # do n kmc steps
        # order changed by S. matera 09/28/2012: 
        # first update clock
        #   then configuration sampling step
        # last execute process
        out.write('subroutine do_kmc_steps(n)\n\n'
                  '!****f* proclist/do_kmc_steps\n'
                  '! FUNCTION\n'
                  '!    Performs ``n`` kMC step.\n'
                  '!    If one has to run many steps without evaluation\n'
                  '!    do_kmc_steps might perform a little better.\n'
                  '!\n'
                  '! ARGUMENTS\n'
                  '!\n'
                  '!    ``n`` : Number of steps to run\n'
                  '!******\n'
                  '    integer(kind=iint), intent(in) :: n\n\n'
                  '    real(kind=rsingle) :: ran_proc, ran_time, ran_site\n'
                  '    integer(kind=iint) :: nr_site, proc_nr, i\n\n'
                  '    do i = 1, n\n'
                  '    call random_number(ran_time)\n'
                  '    call random_number(ran_proc)\n'
                  '    call random_number(ran_site)\n')
        if data.meta.debug > 0:
            out.write('print *, "PROCLIST/DO_KMC_STEP"\n'
                      'print *,"    PROCLIST/DO_KMC_STEP/RAN_TIME",ran_time\n'
                      'print *,"    PROCLIST/DO_KMC_STEP/RAN_PROC",ran_proc\n'
                      'print *,"    PROCLIST/DO_KMC_STEP/RAN_site",ran_site\n')
<<<<<<< HEAD
        out.write('    call update_accum_rate\n')
        out.write('    call update_clocks(ran_time)\n\n')
        out.write('    call determine_procsite(ran_proc, ran_time, proc_nr, nr_site)\n')
        if data.meta.debug > 0:
            out.write('print *,"PROCLIST/DO_KMC_STEP/PROC_NR", proc_nr\n')
            out.write('print *,"PROCLIST/DO_KMC_STEP/SITE", nr_site\n')
        out.write('    call run_proc_nr(proc_nr, nr_site)\n')
        out.write('    enddo\n\n'
=======
        out.write('    call update_accum_rate\n'
                  '    call update_clocks(ran_time)\n\n'
                  '    call update_integ_rate\n'
                  '    call determine_procsite(ran_proc, ran_time, proc_nr, nr_site)\n')
        if data.meta.debug > 0:
            out.write('print *,"PROCLIST/DO_KMC_STEP/PROC_NR", proc_nr\n')
            out.write('print *,"PROCLIST/DO_KMC_STEP/SITE", nr_site\n')
        out.write('    call run_proc_nr(proc_nr, nr_site)\n'
                  '    enddo\n\n'
>>>>>>> b10aa159
                  'end subroutine do_kmc_steps\n\n')

        # do exactly one kmc step
        # order changed by S. matera 09/28/2012: 
        # first update clock
        #   then configuration sampling step
        # last execute process
 
        out.write('subroutine do_kmc_step()\n\n'
                  '!****f* proclist/do_kmc_step\n'
                  '! FUNCTION\n'
                  '!    Performs exactly one kMC step.\n'
                  '!\n'
                  '! ARGUMENTS\n'
                  '!\n'
                  '!    ``none``\n'
                  '!******\n'
                  '    real(kind=rsingle) :: ran_proc, ran_time, ran_site\n'
                  '    integer(kind=iint) :: nr_site, proc_nr\n\n'
                  '    call random_number(ran_time)\n'
                  '    call random_number(ran_proc)\n'
                  '    call random_number(ran_site)\n')
        if data.meta.debug > 0:
            out.write('print *, "PROCLIST/DO_KMC_STEP"\n'
                      'print *,"    PROCLIST/DO_KMC_STEP/RAN_TIME",ran_time\n'
                      'print *,"    PROCLIST/DO_KMC_STEP/RAN_PROC",ran_proc\n'
                      'print *,"    PROCLIST/DO_KMC_STEP/RAN_site",ran_site\n')
<<<<<<< HEAD
        out.write('    call update_accum_rate\n')
        out.write('    call update_clocks(ran_time)\n\n')
        out.write('    call determine_procsite(ran_proc, ran_time, proc_nr, nr_site)\n')
        if data.meta.debug > 0:
            out.write('print *,"PROCLIST/DO_KMC_STEP/PROC_NR", proc_nr\n')
            out.write('print *,"PROCLIST/DO_KMC_STEP/SITE", nr_site\n')
        out.write('    call run_proc_nr(proc_nr, nr_site)\n')
        out.write('end subroutine do_kmc_step\n\n')
=======
        out.write('    call update_accum_rate\n'
                  '    call update_clocks(ran_time)\n\n'
                  '    call update_integ_rate\n'
                  '    call determine_procsite(ran_proc, ran_time, proc_nr, nr_site)\n')
        if data.meta.debug > 0:
            out.write('print *,"PROCLIST/DO_KMC_STEP/PROC_NR", proc_nr\n')
            out.write('print *,"PROCLIST/DO_KMC_STEP/SITE", nr_site\n')
        out.write('    call run_proc_nr(proc_nr, nr_site)\n'
                  'end subroutine do_kmc_step\n\n')
>>>>>>> b10aa159

        # useful for debugging
        out.write('subroutine get_kmc_step(proc_nr, nr_site)\n\n'
                  '!****f* proclist/get_kmc_step\n'
                  '! FUNCTION\n'
                  '!    Determines next step without executing it.\n'
                  '!\n'
                  '! ARGUMENTS\n'
                  '!\n'
                  '!    ``none``\n'
                  '!******\n'
                  '    real(kind=rsingle) :: ran_proc, ran_time, ran_site\n'
                  '    integer(kind=iint), intent(out) :: nr_site, proc_nr\n\n'
                  '    call random_number(ran_time)\n'
                  '    call random_number(ran_proc)\n'
                  '    call random_number(ran_site)\n')
        if data.meta.debug > 0:
            out.write('print *,"PROCLIST/GET_KMC_STEP/RAN_TIME",ran_time\n'
                      'print *,"PROCLIST/GET_KMC_STEP/RAN_PROC",ran_proc\n'
                      'print *,"PROCLIST/GET_KMC_STEP/RAN_site",ran_site\n')
        out.write('    call update_accum_rate\n')
        out.write('    call determine_procsite(ran_proc, ran_time, proc_nr, nr_site)\n\n')
        if data.meta.debug > 0:
            out.write('print *,"PROCLIST/GET_KMC_STEP/PROC_NR", proc_nr\n')
        out.write('end subroutine get_kmc_step\n\n')

        out.write('subroutine get_occupation(occupation)\n\n'
                  '!****f* proclist/get_occupation\n'
                  '! FUNCTION\n'
                  '!    Evaluate current lattice configuration and returns\n'
                  '!    the normalized occupation as matrix. Different species\n'
                  '!    run along the first axis and different sites run\n'
                  '!    along the second.\n'
                  '!\n'
                  '! ARGUMENTS\n'
                  '!\n'
                  '!    ``none``\n'
                  '!******\n')
        if len(data.layer_list) > 1 :  # multi-lattice mode
            out.write('    ! nr_of_species = %s, spuck = %s\n' % (len(data.species_list) + 1,
                                                                  len(site_params)))
        else:
            out.write('    ! nr_of_species = %s, spuck = %s\n' % (len(data.species_list), len(site_params)))
        out.write('    real(kind=rdouble), dimension(0:%s, 1:%s), intent(out) :: occupation\n\n' % (len(data.species_list) - 1, len(site_params)))
        out.write('    integer(kind=iint) :: i, j, k, nr, species\n\n'
                  '    occupation = 0\n\n'
                  '    do k = 0, system_size(3)-1\n'
                  '        do j = 0, system_size(2)-1\n'
                  '            do i = 0, system_size(1)-1\n'
                  '                do nr = 1, spuck\n'
                  '                    ! shift position by 1, so it can be accessed\n'
                  '                    ! more straightforwardly from f2py interface\n'
                  '                    species = get_species((/i,j,k,nr/))\n'
                  '                    if(species.ne.null_species) then\n'
                  '                    occupation(species, nr) = &\n'
                  '                        occupation(species, nr) + 1\n'
                  '                    endif\n'
                  '                end do\n'
                  '            end do\n'
                  '        end do\n'
                  '    end do\n\n'
                  '    occupation = occupation/real(system_size(1)*system_size(2)*system_size(3))\n'
                  'end subroutine get_occupation\n\n')

        # Here we replicate the allocate_system call, initialize
        # all book-keeping databases
        # and calculate the rate constants for the first time
        model_name_line = ('This kMC Model \'%s\' was written by' % data.meta.model_name).ljust(59)
        author_name_line = ('%s (%s)' % (data.meta.author, data.meta.email)).center(60)
        out.write(('subroutine init(input_system_size, system_name, layer, no_banner)\n\n'
              '!****f* proclist/init\n'
              '! FUNCTION\n'
              '!     Allocates the system and initializes all sites in the given\n'
              '!     layer.\n'
              '!\n'
              '! ARGUMENTS\n'
              '!\n'
              '!    * ``input_system_size`` number of unit cell per axis.\n'
              '!    * ``system_name`` identifier for reload file.\n'
              '!    * ``layer`` initial layer.\n'
              '!    * ``no_banner`` [optional] if True no copyright is issued.\n'
              '!******\n'
              '    integer(kind=iint), intent(in) :: layer\n'
              '    integer(kind=iint), dimension(%s), intent(in) :: input_system_size\n\n'
              '    character(len=400), intent(in) :: system_name\n\n'
              '    logical, optional, intent(in) :: no_banner\n\n'
              '    if (.not. no_banner) then\n'
              '        print *, "+------------------------------------------------------------+"\n'
              '        print *, "|                                                            |"\n'
              '        print *, "| %s|"\n'
              '        print *, "|                                                            |"\n'
              '        print *, "|%s|"\n'
              '        print *, "|                                                            |"\n'
              '        print *, "| and implemented with the help of kmos,                     |"\n'
              '        print *, "| which is distributed under GNU/GPL Version 3               |"\n'
              '        print *, "| (C) Max J. Hoffmann mjhoffmann@gmail.com                   |"\n'
              '        print *, "|                                                            |"\n'
              '        print *, "| kmos is distributed in the hope that it will be useful     |"\n'
              '        print *, "| but WIHTOUT ANY WARRANTY; without even the implied         |"\n'
              '        print *, "| waranty of MERCHANTABILITY or FITNESS FOR A PARTICULAR     |"\n'
              '        print *, "| PURPOSE. See the GNU General Public License for more       |"\n'
              '        print *, "| details.                                                   |"\n'
              '        print *, "|                                                            |"\n'
              '        print *, "| I appreciate, but do not require, attribution.             |"\n'
              '        print *, "| An attribution usually includes the program name           |"\n'
              '        print *, "| author, and URL. For example:                              |"\n'
              '        print *, "| kmos by Max J. Hoffmann, (http://mhoffman.github.com/kmos) |"\n'
              '        print *, "|                                                            |"\n'
              '        print *, "+------------------------------------------------------------+"\n'
              '        print *, ""\n'
              '        print *, ""\n'
              '    endif\n')
            % (data.meta.model_dimension,
               model_name_line,
               author_name_line
                ))
        if data.meta.debug > 0:
            out.write('print *,"PROCLIST/INIT"\n'
                      'print *,"    PROCLIST/INIT/SYSTEM_SIZE",input_system_size\n')
        if len(data.layer_list) > 1 :
            out.write('    call set_null_species(null_species)\n')
        out.write('    call allocate_system(nr_of_proc, input_system_size, system_name)\n')
        if data.meta.debug > 0:
            out.write('print *,"    PROCLIST/INIT/ALLOCATED_LATTICE"\n')
        out.write('    call initialize_state(layer)\n')
        if data.meta.debug > 0:
            out.write('print *,"    PROCLIST/INIT/INITIALIZED_STATE"\n')
        out.write('end subroutine init\n\n')

        # initialize the system with the default layer and the default species
        # initialize all book-keeping databases
        # and representation strings for ASE representation
        out.write('subroutine initialize_state(layer)\n\n'
                  '!****f* proclist/initialize_state\n'
                  '! FUNCTION\n'
                  '!    Initialize all sites and book-keeping array\n'
                  '!    for the given layer.\n'
                  '!\n'
                  '! ARGUMENTS\n'
                  '!\n'
                  '!    * ``layer`` integer representing layer\n'
                  '!******\n'
                  '    integer(kind=iint), intent(in) :: layer\n\n'
                  '    integer(kind=iint) :: i, j, k, nr\n'
                  '')
        if data.meta.debug > 0:
            out.write('print *,"PROCLIST/INITIALIZE_STATE"\n')
        out.write('    ! initialize random number generator\n'
                  '    allocate(seed_arr(seed_size))\n'
                  '    seed_arr = seed\n'
                  '    call random_seed(seed_size)\n'
                  '    call random_seed(put=seed_arr)\n'
                  '    deallocate(seed_arr)\n'
                  '')
        if data.meta.debug > 0:
            out.write('print *, "    PROCLIST/INITALIZE_STATE/INITIALIZED_RNG"\n')
        out.write('    do k = 0, system_size(3)-1\n'
                  '        do j = 0, system_size(2)-1\n'
                  '            do i = 0, system_size(1)-1\n'
                  '                do nr = 1, spuck\n'
                  '                    call reset_site((/i, j, k, nr/), null_species)\n'
                  '                end do\n'
                  '                select case(layer)\n')
        for layer in data.layer_list:
            out.write('                case (%s)\n' % layer.name)
            for site in layer.sites:
                out.write('                    call replace_species((/i, j, k, %s_%s/), null_species, %s)\n' % (layer.name, site.name, site.default_species))
        out.write('                end select\n')
        out.write('            end do\n')
        out.write('        end do\n')
        out.write('    end do\n\n')
        if data.meta.debug > 0:
            out.write('print *, "    PROCLIST/INITALIZE_STATE/INITIALIZED_DEFAULT_SPECIES"\n')
        out.write('    do k = 0, system_size(3)-1\n')
        out.write('        do j = 0, system_size(2)-1\n')
        out.write('            do i = 0, system_size(1)-1\n')
        if data.meta.debug > 0:
            out.write('print *, "    PROCLIST/INITIALIZE_STATE/TOUCHUP_CELL", i, j, k\n')
        if code_generator == 'local_smart':
            out.write('                select case(layer)\n')
            for layer in data.layer_list:
                out.write('                case(%s)\n' % layer.name)
                for site in layer.sites:
                    out.write('                    call touchup_%s_%s((/i, j, k, %s_%s/))\n' % (2 * (layer.name, site.name)))
            out.write('                end select\n')
        elif code_generator == 'lat_int':
            out.write('                call touchup_cell((/i, j, k, 0/))\n')
        else:
            raise UserWarning("Don't know this code generator")
        out.write('            end do\n')
        out.write('        end do\n')
        out.write('    end do\n\n')
        if data.meta.debug > 0:
            out.write('print *, "    PROCLIST/INITALIZE_STATE/INITIALIZED_AVAIL_SITES"\n')

        out.write('\nend subroutine initialize_state\n\n')

##################################################################
#By S.Matera 09/18/2012
#    def write_proclist_integrate_TOF(self, data, out):
#        # calculates the total rates (not normalized to surface area) for predefined TOFs
#        # in one time step. Used for sampling the TOFs by time integration instead
#        # of the common counting. 
#        list_proc = [(i+1, proc.name, proc.tof_count ) for i, proc in enumerate(sorted(pt.get_processes(), key=lambda x: x.name)) if proc.tof_count]
#        tof_count_names = []
#        for item in list_proc:
#            tof_count_names.extend(eval(item[2]).keys())
#        
#        tof_names=list(set(tof_count_names))
#        j=0
#        for item in tof_names:
#            tof_list[j]=[(i+1, proc.name, proc.tof_count ) for i, proc in enumerate(sorted(pt.get_processes(), key=lambda x: x.name)) if name in proc.tof_count ]
#            
#      !!! not necessary anymore !!!
#
##################################################################

    def write_proclist_run_proc_nr_smart(self, data, out):
        # run_proc_nr runs the process selected by determine_procsite
        # for sake of simplicity each process is formulated in terms
        # of take and put operations. This is due to the fact that
        # in surface science type of models the default species,
        # i.e. 'empty' has a special meaning. So instead of just
        # 'setting' new species, which would be more general
        # we say we 'take' and 'put' atoms. So a take is equivalent
        # to a set_empty.
        # While this looks more readable on paper, I am not sure
        # if this make code maintainability a lot worse. So this
        # should probably change.

        out.write('subroutine run_proc_nr(proc, nr_site)\n\n'
                  '!****f* proclist/run_proc_nr\n'
                  '! FUNCTION\n'
                  '!    Runs process ``proc`` on site ``nr_site``.\n'
                  '!\n'
                  '! ARGUMENTS\n'
                  '!\n'
                  '!    * ``proc`` integer representing the process number\n'
                  '!    * ``nr_site``  integer representing the site\n'
                  '!******\n'
                  '    integer(kind=iint), intent(in) :: proc\n'
                  '    integer(kind=iint), intent(in) :: nr_site\n\n'
                  '    integer(kind=iint), dimension(4) :: lsite\n\n'
                  '    call increment_procstat(proc)\n\n'
                  '    ! lsite = lattice_site, (vs. scalar site)\n'
                  '    lsite = nr2lattice(nr_site, :)\n\n'
                  '    select case(proc)\n')
        for process in data.process_list:
            out.write('    case(%s)\n' % process.name)
            if data.meta.debug > 0:
                out.write(('print *,"PROCLIST/RUN_PROC_NR/NAME","%s"\n'
                           'print *,"PROCLIST/RUN_PROC_NR/LSITE","lsite"\n'
                           'print *,"PROCLIST/RUN_PROC_NR/SITE","site"\n')
                           % process.name)
            for action in process.action_list:
                if action.coord == process.executing_coord():
                    relative_coord = 'lsite'
                else:
                    relative_coord = 'lsite%s' % (action.coord - process.executing_coord()).radd_ff()

                try:
                    previous_species = filter(lambda x: x.coord.ff() == action.coord.ff(), process.condition_list)[0].species
                except:
                    UserWarning("""Process %s seems to be ill-defined.
                                   Every action needs a corresponding condition
                                   for the same site.""" % process.name)

                if action.species[0] == '^':
                    if data.meta.debug > 0:
                        out.write('print *,"PROCLIST/RUN_PROC_NR/ACTION","create %s_%s"\n'
                                   % (action.coord.layer,
                                      action.coord.name))
                    out.write('        call create_%s_%s(%s, %s)\n'
                               % (action.coord.layer,
                                  action.coord.name,
                                  relative_coord,
                                  action.species[1:]))
                elif action.species[0] == '$':
                    if data.meta.debug > 0:
                        out.write('print *,"PROCLIST/RUN_PROC_NR/ACTION","annihilate %s_%s"\n'
                                   % (action.coord.layer,
                                      action.coord.name))
                    out.write('        call annihilate_%s_%s(%s, %s)\n'
                               % (action.coord.layer,
                                  action.coord.name,
                                  relative_coord,
                                  action.species[1:]))
                elif action.species == data.species_list.default_species \
                and not action.species == previous_species:
                    if data.meta.debug > 0:
                        out.write('print *,"PROCLIST/RUN_PROC_NR/ACTION","take %s_%s %s"\n'
                                   % (action.coord.layer,
                                      action.coord.name,
                                      previous_species))
                    out.write('        call take_%s_%s_%s(%s)\n'
                               % (previous_species,
                                  action.coord.layer,
                                  action.coord.name,
                                  relative_coord))
                else:
                    if not previous_species == action.species:
                        if not previous_species == data.species_list.default_species:
                            if data.meta.debug > 0:
                                out.write('print *,"PROCLIST/RUN_PROC_NR/ACTION","take %s_%s %s"\n'
                                           % (action.coord.layer,
                                              action.coord.name,
                                              previous_species))
                            out.write('        call take_%s_%s_%s(%s)\n'
                                       % (previous_species,
                                          action.coord.layer,
                                          action.coord.name,
                                          relative_coord))
                        if data.meta.debug > 0:
                            out.write('print *,"PROCLIST/RUN_PROC_NR/ACTION","put %s_%s %s"\n'
                                      % (action.coord.layer,
                                         action.coord.name,
                                         action.species))
                        out.write('        call put_%s_%s_%s(%s)\n'
                                   % (action.species,
                                      action.coord.layer,
                                      action.coord.name,
                                      relative_coord))

            out.write('\n')
        out.write('    end select\n\n')
        out.write('end subroutine run_proc_nr\n\n')

    def _db_print(self, line, debug=False):
        """Write out debugging statement if requested."""
        if debug:
            with open('dbg_file.txt', 'a') as dbg_file:
                dbg_file.write(line)

    def _get_lat_int_groups(self):
        data = self.data
        #TODO: now only for old style definition of processes (w/o bystanders)
        #FUTURE: insert switch and support new style definition of processes

        # FIRST: group processes by lateral interaction groups
        ################################################################
        process_list = []
        for process in data.process_list:
            actions = process.action_list

            # identify, which conditions
            # are truly changing and which are just bystanders
            true_conditions = []
            true_actions = []
            bystanders = []
            for condition in process.condition_list:
                corresponding_actions = [action for action in actions if condition.coord == action.coord]


                #self._db_print('%s: %s <-> %s' % (process.name, condition, corresponding_actions))

                if corresponding_actions:
                    action = corresponding_actions[0]
                    if condition.species != action.species:
                        true_conditions.append(condition)
                        true_actions.append(action)
                    else:
                        bystanders.append(condition)
                else:
                    bystanders.append(condition)
            if hasattr(process, 'bystanders'):
                bystanders.extend(process.bystanders)
            # extra block for multi-lattice actions
            for action in actions:
                if action not in true_actions:
                    if not(action.species.startswith('^')
                           or action.species.startswith('$')):
                        raise UserWarning('Found unmatched action that is not a multi-lattice action: %s' % action)
                    else:
                        true_actions.append(action)

            process_list.append(SingleLatIntProcess(
                                name=process.name,
                                rate_constant=process.rate_constant,
                                condition_list=true_conditions,
                                action_list=true_actions,
                                bystanders=bystanders,
                                enabled=process.enabled,
                                tof_count=process.tof_count,))
        # SECOND: Group lateral interaction groups into dictionary
        ################################################################
        lat_int_groups = {}
        for process in process_list:
            for lat_int_group, processes in lat_int_groups.iteritems():
                p0 = processes[0]
                same = True
                if sorted(p0.condition_list, key=lambda x: x.coord, cmp=cmp_coords) \
                   != sorted(process.condition_list, key=lambda x: x.coord, cmp=cmp_coords):
                    same = False
                if sorted(p0.action_list, key=lambda x: x.coord, cmp=cmp_coords) \
                   != sorted(process.action_list, key=lambda x: x.coord, cmp=cmp_coords):
                    same = False
                if same:
                    self._db_print('    %s <- %s\n' % (lat_int_group, process.name))
                    processes.append(process)
                    break
            else:
                lat_int_groups[process.name] = [process]
                self._db_print('* %s\n' % (process.name))

        # correctly determined lat. int. groups, yay.

        #TODO: check if lat_int group is correct
        # i.e.
        # - each bystander list is unique
        # - all bystanders cover the same set of sites
        # let's assume it for now

        return lat_int_groups

    def write_proclist_lat_int(self, data, out, debug=False):
        """
        This a dumber version of the run_proc_nr routine. Though
        the source code it generates might be quite a bit smaller.
        On the downside, it might be a little less optimized though
        it is local in a very strict sense. [EXPERIMENTAL/UNFINISHED!!!]
        """
        if os.name == 'posix':
            from kmos.utils.progressbar import ProgressBar
            progress_bar = ProgressBar('blue', width=80)
            progress_bar.render(10, 'generic part')

        lat_int_groups = self._get_lat_int_groups()
        #####################################################
        # def run_proc_nr
        #####################################################
        out.write('subroutine run_proc_nr(proc, nr_cell)\n')
        out.write('    integer(kind=iint), intent(in) :: nr_cell\n')
        out.write('    integer(kind=iint), intent(in) :: proc\n\n')
        out.write('    integer(kind=iint), dimension(4) :: cell\n\n')
        out.write('    cell = nr2lattice(nr_cell, :) + (/0, 0, 0, -1/)\n')
        out.write('    call increment_procstat(proc)\n\n')
        if data.meta.debug > 1:
            out.write('    print *, "PROCLIST/RUN_PROC_NR"\n')
            out.write('    print *, "  PROCLIST/RUN_PROC_NR/PROC", proc\n')
            out.write('    print *, "  PROCLIST/RUN_PROC_NR/NR_CELL", nr_cell\n')
            out.write('    print *, "  PROCLIST/RUN_PROC_NR/CELL", cell\n')
        out.write('    select case(proc)\n')
        for lat_int_group, processes in lat_int_groups.iteritems():
            proc_names = ', '.join([proc.name for proc in processes])
            out.write('    case(%s)\n' % _chop_line(proc_names, line_length=60))
            out.write('        call run_proc_%s(cell)\n' % lat_int_group)
        out.write('    case default\n')
        out.write('        print *, "Whoops, should not get here!"\n')
        out.write('        print *, "PROC_NR", proc\n')
        out.write('        stop\n')
        out.write('    end select\n\n')
        out.write('end subroutine run_proc_nr\n\n')

        #########################################
        # The touchup function
        #########################################
        out.write('subroutine touchup_cell(cell)\n')
        out.write('    integer(kind=iint), intent(in), dimension(4) :: cell\n\n')
        out.write('    integer(kind=iint), dimension(4) :: site\n\n')
        out.write('    integer(kind=iint) :: proc_nr\n\n')
        out.write('    site = cell + (/0, 0, 0, 1/)\n')
        out.write('    do proc_nr = 1, nr_of_proc\n')
        if data.meta.debug > 1:
            out.write('print *,"PROCLIST/TOUCHUP_CELL/DEL/%s"\n' % lat_int_group.upper())
        out.write('        if(avail_sites(proc_nr, lattice2nr(site(1), site(2), site(3), site(4)) , 2).ne.0)then\n')
        out.write('            call del_proc(proc_nr, site)\n')
        out.write('        endif\n')
        out.write('    end do\n\n')

        for lat_int_group, process in lat_int_groups.iteritems():
            if data.meta.debug > 1:
                out.write('print *,"PROCLIST/TOUCHUP_CELL/ADD/%s"\n' % lat_int_group.upper())
            out.write('    call add_proc(nli_%s(cell), site)\n' % (lat_int_group))
        out.write('end subroutine touchup_cell\n\n')

        #####################################################
        # def run_proc_<processname>
        #####################################################
        for lat_int_loop, (lat_int_group, processes) in enumerate(lat_int_groups.iteritems()):
            self._db_print('PROCESS: %s' % lat_int_group)
            # initialize needed data structure
            process0 = processes[0]
            modified_procs = set()

            # write F90 subroutine definition
            out.write('subroutine run_proc_%s(cell)\n\n' % lat_int_group)
            out.write('    integer(kind=iint), dimension(4), intent(in) :: cell\n')
            out.write('\n    ! disable processes that have to be disabled\n')

            # collect processes that could be modified by current process:
            # if current process modifies a site, that "another process" depends on,
            # add "another process" to the processes to be modified/updated.
            for action in process0.action_list:
                self._db_print('    ACTION: %s' % action)
                for _, other_processes in lat_int_groups.iteritems():
                    other_process = other_processes[0]
                    self._db_print('      OTHER PROCESS %s' % (pformat(other_process, indent=12)))
                    other_conditions = other_process.condition_list + other_process.bystanders
                    self._db_print('            OTHER CONDITIONS\n%s' % pformat(other_conditions, indent=12))

                    for condition in other_conditions:
                        if action.coord.eq_mod_offset(condition.coord):
                            modified_procs.add((other_process, tuple(action.coord.offset-condition.coord.offset)))

            # sort to one well-defined orded
            modified_procs = sorted(modified_procs,
                                    key=lambda x: '%s %s' % (x[0].name, str(x[1]))
                                    )

            # write out necessary DELETION statements
            for i, (process, offset) in enumerate(modified_procs):
                offset_cell = '(/%+i, %+i, %+i, 0/)' % tuple(offset)
                offset_site = '(/%+i, %+i, %+i, 1/)' % tuple(offset)
                out.write('    call del_proc(nli_%s(cell + %s), cell + %s)\n'
                    % (process.name, offset_cell, offset_site))


            # write out necessary LATTICE UPDATES
            out.write('\n    ! update lattice\n')
            matched_actions = []
            for condition in process0.condition_list:
                try:
                    action = [action for action in process0.action_list
                                            if condition.coord == action.coord][0]
                except Exception as e:
                    print(e)
                    print('Trouble with process %s' % process.name)
                    print('And condition %s' % condition)
                    raise
                matched_actions.append(action)

                # catch "multi-lattice" species
                if action.species.startswith('$'):
                    condition_species = condition.species
                    action_species = 'null_species'
                elif action.species.startswith('^') :
                    condition_species = 'null_species'
                    action_species = action.species
                else:
                    condition_species = condition.species
                    action_species = action.species

                out.write('    call replace_species(cell%s, %s, %s)\n'
                          % (condition.coord.radd_ff(),
                             condition_species,
                             action_species))
            # extra part for multi-lattice action
            # without explicit condition
            for action in process0.action_list:
                if action not in matched_actions:
                    #print(process0.name, action, not action in matched_actions)
                    # catch "multi-lattice" species
                    if action.species.startswith('$'):
                        condition_species = action.species[1:]
                        action_species = 'null_species'
                    elif action.species.startswith('^') :
                        condition_species = 'null_species'
                        action_species = action.species[1:]
                    else:
                        raise UserWarning('Unmatched action that is not a multi-lattice action: %s' % (action))
                    out.write('    call replace_species(cell%s, %s, %s)\n'
                              % (action.coord.radd_ff(),
                                 condition_species,
                                 action_species))


            # write out necessary ADDITION statements
            out.write('\n    ! enable processes that have to be enabled\n')
            for i, (process, offset) in enumerate(modified_procs):
                offset_cell = '(/%+i, %+i, %+i, 0/)' % tuple(offset)
                offset_site = '(/%+i, %+i, %+i, 1/)' % tuple(offset)
                out.write('    call add_proc(nli_%s(cell + %s), cell + %s)\n'
                    % (process.name, offset_cell, offset_site))
            out.write('\nend subroutine run_proc_%s\n\n' % lat_int_group)

            if os.name == 'posix':
                progress_bar.render(int(10+40*float(lat_int_loop)/len(lat_int_groups)),
                                    'run_proc_%s' % lat_int_group)

        #########################################
        # def nli_<processname>
        # nli = number of lateral interaction
        # inspect a local enviroment for a set
        # of processes that only differ by lateral
        # interaction and return the process number
        # corrresponding to the present configuration.
        # If no process is applicable an integer "0"
        # is returned.
        #########################################
        for lat_int_loop, (lat_int_group, processes) in enumerate(lat_int_groups.iteritems()):
            process0 = processes[0]
            conditions0 = process0.condition_list + process0.bystanders
            if data.meta.debug > 0:
                out.write('function nli_%s(cell)\n'
                          % (lat_int_group))
            else:
                out.write('pure function nli_%s(cell)\n'
                          % (lat_int_group))
            out.write('    integer(kind=iint), dimension(4), intent(in) :: cell\n')
            out.write('    integer(kind=iint) :: nli_%s\n\n' % lat_int_group)

            # create mapping to map the sparse
            # representation for lateral interaction
            # into a contiguous one
            compression_map = {}
            #print("# proc %s" % len(processes))
            for i, process in enumerate(processes):
                # calculate lat. int. nr
                lat_int_nr = 0
                if len(data.layer_list) > 1:
                    nr_of_species = len(data.species_list) + 1
                else:
                    nr_of_species = len(data.species_list)
                conditions = process.condition_list + process.bystanders
                for j, bystander in enumerate(sorted(conditions,
                                     key=lambda x: x.coord,
                                     cmp=cmp_coords)):
                    species_nr = [x for (x, species) in
                                  enumerate(sorted(data.species_list))
                                  if species.name == bystander.species][0]
                    lat_int_nr += species_nr*(nr_of_species**j)
                    #print(lat_int_nr, species.name, nr_of_species, j)
                compression_map[lat_int_nr] = process.name
                if lat_int_nr > sys.maxint :
                    print(("Warning: Lateral interaction index is too large to compile."
                          "          Try to reduce the number of conditions for process %s"
                          "          or the total number of species.") % process)


            # use a threshold of 1./3 for very sparse maps
            if float(len(compression_map))/(nr_of_species**len(conditions)) > 1./3 :
                USE_ARRAY = True
            else:
                USE_ARRAY = False
            #print(lat_int_group, float(len(compression_map)), (nr_of_species**len(conditions)), USE_ARRAY)

            # use generator object to save memory
            if USE_ARRAY:
                compression_index = (compression_map.get(i, 0) for
                                     i in xrange(nr_of_species**len(conditions0)))
                out.write('    integer, dimension(%s), parameter :: lat_int_index_%s = (/ &\n'
                          % (len(compression_index), lat_int_group))
                outstr = ', '.join(map(str, compression_index))

                outstr = _chop_line(outstr)
                out.write(outstr)
                out.write('/)\n')
            out.write('    integer(kind=ilong) :: n\n\n')
            out.write('    n = 0\n\n')

            if data.meta.debug > 2:
                out.write('print *,"PROCLIST/NLI_%s"\n' % lat_int_group.upper())
                out.write('print *,"    PROCLIST/NLI_%s/CELL", cell\n' % lat_int_group.upper())

            conditions0 = sorted(process0.condition_list + process0.bystanders,
                                 key=lambda x: x.coord, cmp=cmp_coords)
            for i, bystander in enumerate(conditions0):
                out.write('    n = n + get_species(cell%s)*nr_of_species**%s\n'
                % (bystander.coord.radd_ff(), i))

            if USE_ARRAY :
                out.write('\n    nli_%s = lat_int_index_%s(n)\n'
                          % (lat_int_group, lat_int_group))
            else:
                out.write('\n    select case(n)\n')
                for i, proc_name in compression_map.iteritems():
                    if proc_name:
                        out.write('    case(%s)\n' % i)
                        out.write('        nli_%s = %s\n' %
                                   (lat_int_group, proc_name))
                out.write('    case default\n')
                out.write('        nli_%s = 0\n' % lat_int_group)
                out.write('    end select\n\n')
            if data.meta.debug > 2:
                out.write('print *,"    PROCLIST/NLI_%s/N", n\n'
                          % lat_int_group.upper())
                out.write('print *,"    PROCLIST/NLI_%s/PROC_NR", nli_%s\n'
                          % (lat_int_group.upper(), lat_int_group))
            out.write('\nend function nli_%s\n\n' % (lat_int_group))
            if os.name == 'posix':
                progress_bar.render(int(50+50*float(lat_int_loop)/len(lat_int_groups)),
                                    'nli_%s' % lat_int_group)
        if os.name == 'posix':
            progress_bar.render(100, 'finished proclist.f90')

    def write_proclist_put_take(self, data, out):
        """
        HERE comes the bulk part of this code generator:
        the put/take/create/annihilation functions
        encode what all the processes we defined mean in terms
        updates for the geometry and the list of available processes

        The updates that disable available process are pretty easy
        and flat so they cannot be optimized much.
        The updates enabling processes are more sophisticasted: most
        processes have more than one condition. So enabling one condition
        of a processes is not enough. We need to check if all the other
        conditions are met after this update as well. All these checks
        typically involve many repetitive questions, i.e. we will
        inquire the lattice many times about the same site.
        To mend this we first collect all processes that could be enabled
        and then use a heuristic algorithm (any theoretical computer scientist
        knows how to improve on this?) to construct an improved if-tree
        """
        for species in data.species_list:
            if species.name == data.species_list.default_species:
                continue  # don't put/take 'empty'
            # iterate over all layers, sites, operations, process, and conditions ...
            for layer in data.layer_list:
                for site in layer.sites:
                    for op in ['put', 'take']:
                        enabled_procs = []
                        disabled_procs = []
                        # op = operation
                        routine_name = '%s_%s_%s_%s' % (op, species.name, layer.name, site.name)
                        out.write('subroutine %s(site)\n\n' % routine_name)
                        out.write('    integer(kind=iint), dimension(4), intent(in) :: site\n\n')
                        if data.meta.debug > 0:
                            out.write('print *,"PROCLIST/%s/SITE",site\n' % (routine_name.upper(), ))
                        out.write('    ! update lattice\n')
                        if op == 'put':
                            if data.meta.debug > 0:
                                out.write('print *,"    LATTICE/REPLACE_SPECIES/SITE",site\n')
                                out.write('print *,"    LATTICE/REPLACE_SPECIES/OLD_SPECIES","%s"\n'
                                          % data.species_list.default_species)
                                out.write('print *,"    LATTICE/REPLACE_SPECIES/NEW_SPECIES","%s"\n'
                                          % species.name)
                            out.write('    call replace_species(site, %s, %s)\n\n'
                                       % (data.species_list.default_species, species.name))
                        elif op == 'take':
                            if data.meta.debug > 0:
                                out.write('print *,"    LATTICE/REPLACE_SPECIES/SITE",site\n')
                                out.write('print *,"    LATTICE/REPLACE_SPECIES/OLD_SPECIES","%s"\n'
                                          % species.name)
                                out.write('print *,"    LATTICE/REPLACE_SPECIES/NEW_SPECIES","%s"\n'
                                          % data.species_list.default_species)
                            out.write('    call replace_species(site, %s, %s)\n\n' %
                                      (species.name, data.species_list.default_species))
                        for process in data.process_list:
                            for condition in process.condition_list:
                                if site.name == condition.coord.name and \
                                   layer.name == condition.coord.layer:
                                    # first let's check if we could be enabling any site
                                    # this can be the case if we put down a particle, and
                                    # it is the right one, or if we lift one up and the process
                                    # needs an empty site
                                    if op == 'put' \
                                        and  species.name == condition.species \
                                        or op == 'take' \
                                        and condition.species == data.species_list.default_species:

                                        # filter out the current condition, because we know we set it to true
                                        # right now
                                        other_conditions = filter(lambda x: x.coord != condition.coord, process.condition_list)
                                        # note how '-' operation is defined for Coord class !
                                        # we change the coordinate part to already point at
                                        # the right relative site
                                        other_conditions = [ConditionAction(
                                                species=other_condition.species,
                                                coord=('site%s' % (other_condition.coord - condition.coord).radd_ff())) for
                                                other_condition in other_conditions]
                                        enabled_procs.append((other_conditions, (process.name, 'site%s' % (process.executing_coord() - condition.coord).radd_ff(), True)))
                                    # and we disable something whenever we put something down, and the process
                                    # needs an empty site here or if we take something and the process needs
                                    # something else
                                    elif op == 'put' \
                                        and condition.species == data.species_list.default_species \
                                        or op == 'take' \
                                        and species.name == condition.species:
                                            coord = process.executing_coord() - condition.coord
                                            disabled_procs.append((process, coord))
                        # updating disabled procs is easy to do efficiently
                        # because we don't ask any questions twice, so we do it immediately
                        if disabled_procs:
                            out.write('    ! disable affected processes\n')
                            for process, coord in disabled_procs:
                                if data.meta.debug > 1:
                                    out.write('print *,"    LATTICE/CAN_DO/PROC",%s\n' % process.name)
                                    out.write('print *,"    LATTICE/CAN_DO/VSITE","site%s"\n' % (coord).radd_ff())
                                    out.write('print *,"    LATTICE/CAN_DO/SITE",site%s\n' % (coord).radd_ff())
                                #out.write(('    if(can_do(%(proc)s, site%(coord)s))then\n'
                                out.write(('    if(avail_sites(%(proc)s, lattice2nr(%(unpacked)s), 2).ne.0)then\n'
                                + '        call del_proc(%(proc)s, site%(coord)s)\n'
                                + '    endif\n\n') % {'coord': (coord).radd_ff(),
                                                      'proc': process.name,
                                                      'unpacked': coord.site_offset_unpacked()})

                        # updating enabled procs is not so simply, because meeting one condition
                        # is not enough. We need to know if all other conditions are met as well
                        # so we collect  all questions first and build a tree, where the most
                        # frequent questions are closer to the top
                        if enabled_procs:
                            out.write('    ! enable affected processes\n')

                            self._write_optimal_iftree(items=enabled_procs, indent=4, out=out)
                        out.write('\nend subroutine %s\n\n' % routine_name)

    def write_proclist_touchup(self, data, out):
        for layer in data.layer_list:
            for site in layer.sites:
                routine_name = 'touchup_%s_%s' % (layer.name, site.name)
                out.write('subroutine %s(site)\n\n' % routine_name)
                out.write('    integer(kind=iint), dimension(4), intent(in) :: site\n\n')
                # First remove all process from this site
                for process in data.process_list:
                    out.write('    if (can_do(%s, site)) then\n' % process.name)
                    out.write('        call del_proc(%s, site)\n' % process.name)
                    out.write('    endif\n')
                # Then add all available one
                items = []
                for process in data.process_list:
                    executing_coord = process.executing_coord()
                    if executing_coord.layer == layer.name \
                        and executing_coord.name == site.name:
                        condition_list = [ConditionAction(
                            species=condition.species,
                            coord='site%s' % (condition.coord - executing_coord).radd_ff(),
                            ) for condition in process.condition_list]
                        items.append((condition_list, (process.name, 'site', True)))

                self._write_optimal_iftree(items=items, indent=4, out=out)
                out.write('end subroutine %s\n\n' % routine_name)

    def write_proclist_multilattice(self, data, out):
        if len(data.layer_list) > 1:
            # where are in multi-lattice mode
            for layer in data.layer_list:
                for site in layer.sites:
                    for special_op in ['create', 'annihilate']:
                        enabled_procs = []
                        disabled_procs = []
                        routine_name = '%s_%s_%s' % (special_op, layer.name, site.name)
                        out.write('subroutine %s(site, species)\n\n' % routine_name)
                        out.write('    integer(kind=iint), intent(in) :: species\n')
                        out.write('    integer(kind=iint), dimension(4), intent(in) :: site\n\n')
                        out.write('    ! update lattice\n')
                        if data.meta.debug > 0:
                            out.write('print *,"PROCLIST/%s/SITE",site\n' % (routine_name.upper(), ))
                        if special_op == 'create':
                            if data.meta.debug > 0:
                                out.write('print *,"    LATTICE/REPLACE_SPECIES/SITE",site\n')
                                out.write('print *,"    LATTICE/REPLACE_SPECIES/OLD_SPECIES","null_species"\n')
                                out.write('print *,"    LATTICE/REPLACE_SPECIES/NEW_SPECIES",species\n')
                            out.write('    call replace_species(site, null_species, species)\n\n')
                        elif special_op == 'annihilate':
                            if data.meta.debug > 0:
                                out.write('print *,"    LATTICE/REPLACE_SPECIES/SITE",site\n')
                                out.write('print *,"    LATTICE/REPLACE_SPECIES/OLD_SPECIES",species\n')
                                out.write('print *,"    LATTICE/REPLACE_SPECIES/NEW_SPECIES","null_species"\n')
                            out.write('    call replace_species(site, species, null_species)\n\n')

                        for process in data.process_list:
                            for condition in filter(lambda condition: condition.coord.name == site.name and
                                                                      condition.coord.layer == layer.name,
                                                                      process.condition_list):
                                if special_op == 'create':
                                    other_conditions = [ConditionAction(
                                            species=other_condition.species,
                                            coord=('site%s' % (other_condition.coord - condition.coord).radd_ff()))
                                            for other_condition in process.condition_list]
                                    enabled_procs.append((other_conditions, (process.name,
                                        'site%s' % (process.executing_coord()
                                        - condition.coord).radd_ff(), True)))
                                elif special_op == 'annihilate':
                                    coord = process.executing_coord() - condition.coord
                                    disabled_procs.append((process, coord))
                        if disabled_procs:
                            out.write('    ! disable affected processes\n')
                            for process, coord in disabled_procs:
                                if data.meta.debug > 1:
                                    out.write('print *,"    LATTICE/CAN_DO/PROC",%s\n' % process.name)
                                    out.write('print *,"    LATTICE/CAN_DO/VSITE","site%s"\n' % (coord).radd_ff())
                                    out.write('print *,"    LATTICE/CAN_DO/SITE",site%s\n' % (coord).radd_ff())
                                out.write(('    if(can_do(%(proc)s, site%(coord)s))then\n'
                                + '        call del_proc(%(proc)s, site%(coord)s)\n'
                                + '    endif\n\n') % {'coord': (coord).radd_ff(), 'proc': process.name})
                        if enabled_procs:
                            out.write('    ! enable affected processes\n')
                            self._write_optimal_iftree(items=enabled_procs, indent=4, out=out)
                        out.write('\nend subroutine %s\n\n' % routine_name)

    def write_proclist_end(self, out):
        out.write('end module proclist\n')

    def _write_optimal_iftree(self, items, indent, out):
        # this function is called recursively
        # so first we define the ANCHORS or SPECIAL CASES
        # if no conditions are left, enable process immediately
        # I actually don't know if this tree is optimal
        # So consider this a heuristic solution which should give
        # on average better results than the brute force way

        for item in filter(lambda x: not x[0], items):
            # [1][2] field of the item determine if this search is intended for enabling (=True) or
            # disabling (=False) a process
            if item[1][2]:
                out.write('%scall add_proc(%s, %s)\n' % (' ' * indent, item[1][0], item[1][1]))
            else:
                out.write('%scall del_proc(%s, %s)\n' % (' ' * indent, item[1][0], item[1][1]))

        # and only keep those that have conditions
        items = filter(lambda x: x[0], items)
        if not items:
            return

        # now the GENERAL CASE
        # first find site, that is most sought after
        most_common_coord = _most_common([y.coord for y in _flatten([x[0] for x in items])])

        # filter out list of uniq answers for this site
        answers = [y.species for y in filter(lambda x: x.coord == most_common_coord, _flatten([x[0] for x in items]))]
        uniq_answers = list(set(answers))

        if self.data.meta.debug > 1:
            out.write('print *,"    LATTICE/GET_SPECIES/VSITE","%s"\n' % most_common_coord)
            out.write('print *,"    LATTICE/GET_SPECIES/SITE",%s\n' % most_common_coord)
            out.write('print *,"    LATTICE/GET_SPECIES/SPECIES",get_species(%s)\n' % most_common_coord)

        out.write('%sselect case(get_species(%s))\n' % ((indent) * ' ', most_common_coord))
        for answer in uniq_answers:
            out.write('%scase(%s)\n' % ((indent) * ' ', answer))
            # this very crazy expression matches at items that contain
            # a question for the same coordinate and have the same answer here
            nested_items = filter(
                lambda x: (most_common_coord in [y.coord for y in x[0]]
                and answer == filter(lambda y: y.coord == most_common_coord, x[0])[0].species),
                items)
            # pruned items are almost identical to nested items, except the have
            # the one condition removed, that we just met
            pruned_items = []
            for nested_item in nested_items:
                conditions = filter(lambda x: most_common_coord != x.coord, nested_item[0])
                pruned_items.append((conditions, nested_item[1]))

            items = filter(lambda x: x not in nested_items, items)
            self._write_optimal_iftree(pruned_items, indent + 4, out)
        out.write('%send select\n\n' % (indent * ' ',))

        if items:
            # if items are left
            # the RECURSION II
            self._write_optimal_iftree(items, indent, out)

    def write_settings(self):
        """Write the kmc_settings.py. This contains all parameters, which
        can be changed on the fly and without recompilation of the Fortran 90
        modules.
        """

        from kmos import evaluate_rate_expression

        data = self.data
        out = open(os.path.join(self.dir, 'kmc_settings.py'), 'w')
        out.write('model_name = \'%s\'\n' % self.data.meta.model_name)
        out.write('simulation_size = 20\n')
        out.write('random_seed = 1\n\n')

        # stub for setup function
        out.write('def setup_model(model):\n')
        out.write('    """Write initialization steps here.\n')
        out.write('       e.g. ::\n')
        out.write('    model.put([0,0,0,model.lattice.default_a], model.proclist.species_a)\n')
        out.write('    """\n')
        out.write('    pass\n\n')

        # Parameters
        out.write('parameters = {\n')
        for parameter in data.parameter_list:
            out.write(('    "%s":{"value":"%s", "adjustable":%s,'
            + ' "min":"%s", "max":"%s","scale":"%s"},\n') % (parameter.name,
                                          parameter.value,
                                          parameter.adjustable,
                                          parameter.min,
                                          parameter.max,
                                          parameter.scale))
        out.write('    }\n\n')

        # Rate constants
        out.write('rate_constants = {\n')
        for process in data.process_list:
            out.write('    "%s":("%s", %s),\n' % (process.name,
                                                  process.rate_constant,
                                                  process.enabled))
            try:
                parameters = {}
                for param in data.parameter_list:
                    parameters[param.name] = {'value': param.value}
            except Exception, e:
                raise UserWarning('Parameter ill-defined(%s)\n%s\nProcess: %s'
                                  % (param, e, process.name))

            try:
                evaluate_rate_expression(process.rate_constant, parameters)
            except Exception, e:
                raise UserWarning('Could not evaluate (%s)\n%s\nProcess: %s'
                                  % (process.rate_constant, e, process.name))
        out.write('    }\n\n')

        # Site Names
        site_params = self._get_site_params()
        out.write('site_names = %s\n' % ['%s_%s' % (x[1], x[0]) for x in site_params])

        # Graphical Representations
        # rename to species
        # and include tags
        out.write('representations = {\n')
        for species in sorted(data.get_speciess(), key=lambda x: x.name):
            out.write('    "%s":"""%s""",\n'
                % (species.name,
                species.representation.strip()))
        out.write('    }\n\n')
        out.write('lattice_representation = """%s"""\n\n' % data.layer_list.representation)

        # Species Tags
        out.write('species_tags = {\n')
        for species in sorted(data.get_speciess(), key=lambda x: x.name):
            out.write('    "%s":"""%s""",\n'
                % (species.name,
                species.tags.strip()))
        out.write('    }\n\n')

        # TOF counting
        out.write('tof_count = {\n')
        for process in data.get_processes():
            if process.tof_count is not None:
                out.write('    "%s":%s,\n' % (process.name, process.tof_count))
        out.write('    }\n\n')

        # XML
        out.write('xml = """%s"""\n' % data)

        out.close()

    def _get_site_params(self):
        data = self.data
        site_params = []
        for layer in data.layer_list:
            for site in layer.sites:
                site_params.append((site.name, layer.name, tuple(site.pos)))
        return site_params

    def _gpl_message(self):
        """Prints the GPL statement at the top of the source file"""
        data = self.data
        out = ''
        out += "!  This file was generated by kMOS (kMC modelling on steroids)\n"
        out += "!  written by Max J. Hoffmann mjhoffmann@gmail.com (C) 2009-2012.\n"
        if hasattr(data.meta, 'author'):
            out += '!  The model was written by ' + data.meta.author + '.\n'
        out += """
!  This file is part of kmos.
!
!  kmos is free software; you can redistribute it and/or modify
!  it under the terms of the GNU General Public License as published by
!  the Free Software Foundation; either version 2 of the License, or
!  (at your option) any later version.
!
!  kmos is distributed in the hope that it will be useful,
!  but WITHOUT ANY WARRANTY; without even the implied warranty of
!  MERCHANTABILITY or FITNESS FOR A PARTICULAR PURPOSE.  See the
!  GNU General Public License for more details.
!
!  You should have received a copy of the GNU General Public License
!  along with kmos; if not, write to the Free Software
!  Foundation, Inc., 51 Franklin St, Fifth Floor, Boston, MA  02110-1301
!  USA
"""
        return out


def export_source(project_tree, export_dir=None, code_generator='local_smart'):
    """Export a kmos project into Fortran 90 code that can be readily
    compiled using f2py.  The model contained in project_tree
    will be stored under the directory export_dir. export_dir will
    be created if it does not exist. The XML representation of the
    model will be included in the kmc_settings.py module.

    `export_source` is *the* central feature of the `kmos` approach.
    In order to generate different *backend* solvers, additional candidates
    of this methods could be implemented.
    """
    if export_dir is None:
        export_dir = project_tree.meta.model_name

    if not os.path.exists(export_dir):
        os.makedirs(export_dir)

    # FIRST
    # copy static files
    # each file is tuple (source, target)
    if code_generator == 'local_smart':
        cp_files = [(os.path.join('fortran_src', 'assert.ppc'), 'assert.ppc'),
                    (os.path.join('fortran_src', 'base.f90'), 'base.f90'),
                    (os.path.join('fortran_src', 'kind_values.f90'), 'kind_values.f90'),
                    (os.path.join('fortran_src', 'main.f90'), 'main.f90'),
                    ]

    elif code_generator == 'lat_int':
        cp_files = [(os.path.join('fortran_src', 'assert.ppc'), 'assert.ppc'),
                    (os.path.join('fortran_src', 'base_lat_int.f90'), 'base.f90'),
                    (os.path.join('fortran_src', 'kind_values.f90'), 'kind_values.f90'),
                    (os.path.join('fortran_src', 'main.f90'), 'main.f90'),
                    ]
    else:
        raise UserWarning("Don't know this backend")

    exec_files = []
    print(APP_ABS_PATH)

    for filename, target in cp_files:
        shutil.copy(os.path.join(APP_ABS_PATH, filename),
                    os.path.join(export_dir, target))

    for filename in exec_files:
        shutil.copy(os.path.join(APP_ABS_PATH, filename), export_dir)
        os.chmod(os.path.join(export_dir, filename), 0755)

    # SECOND
    # produce those source files that are written on the fly
    writer = ProcListWriter(project_tree, export_dir)
    writer.write_lattice()
    writer.write_proclist(code_generator=code_generator)
    writer.write_settings()
    project_tree.validate_model()
    return True


def import_xml(xml):
    from tempfile import mktemp
    from os import remove

    xml_filename = mktemp()
    xml_file = file(xml_filename, 'w')
    xml_file.write(xml)
    xml_file.close()
    project = import_xml_file(xml_filename)
    remove(xml_filename)
    return project


def import_xml_file(filename):
    """Imports and returns project from an XML file."""
    import kmos.types
    project_tree = kmos.types.Project()
    project_tree.import_xml_file(filename)
    return project_tree


def export_xml(project_tree, filename=None):
    """Writes a project to an XML file."""
    if filename is None:
        filename = '%s.xml' % project_tree.meta.model_name
    with open(filename, 'w') as f:
        for line in str(project_tree):
            f.write(line)


def compile_model(project_tree):
    from tempfile import mkdtemp
    import os
    import shutil
    from kmos.utils import build
    from kmos.cli import get_options
    cwd = os.path.abspath(os.curdir)
    dir = mkdtemp()
    export_source(project_tree, dir)
    os.chdir(dir)

    options, args = get_options()
    build(options)
    from kmos.run import KMC_Model
    model = KMC_Model(print_rates=False, banner=False)
    os.chdir(cwd)
    shutil.rmtree(dir)
    return model<|MERGE_RESOLUTION|>--- conflicted
+++ resolved
@@ -551,16 +551,6 @@
                       'print *,"    PROCLIST/DO_KMC_STEP/RAN_TIME",ran_time\n'
                       'print *,"    PROCLIST/DO_KMC_STEP/RAN_PROC",ran_proc\n'
                       'print *,"    PROCLIST/DO_KMC_STEP/RAN_site",ran_site\n')
-<<<<<<< HEAD
-        out.write('    call update_accum_rate\n')
-        out.write('    call update_clocks(ran_time)\n\n')
-        out.write('    call determine_procsite(ran_proc, ran_time, proc_nr, nr_site)\n')
-        if data.meta.debug > 0:
-            out.write('print *,"PROCLIST/DO_KMC_STEP/PROC_NR", proc_nr\n')
-            out.write('print *,"PROCLIST/DO_KMC_STEP/SITE", nr_site\n')
-        out.write('    call run_proc_nr(proc_nr, nr_site)\n')
-        out.write('    enddo\n\n'
-=======
         out.write('    call update_accum_rate\n'
                   '    call update_clocks(ran_time)\n\n'
                   '    call update_integ_rate\n'
@@ -570,7 +560,6 @@
             out.write('print *,"PROCLIST/DO_KMC_STEP/SITE", nr_site\n')
         out.write('    call run_proc_nr(proc_nr, nr_site)\n'
                   '    enddo\n\n'
->>>>>>> b10aa159
                   'end subroutine do_kmc_steps\n\n')
 
         # do exactly one kmc step
@@ -598,16 +587,6 @@
                       'print *,"    PROCLIST/DO_KMC_STEP/RAN_TIME",ran_time\n'
                       'print *,"    PROCLIST/DO_KMC_STEP/RAN_PROC",ran_proc\n'
                       'print *,"    PROCLIST/DO_KMC_STEP/RAN_site",ran_site\n')
-<<<<<<< HEAD
-        out.write('    call update_accum_rate\n')
-        out.write('    call update_clocks(ran_time)\n\n')
-        out.write('    call determine_procsite(ran_proc, ran_time, proc_nr, nr_site)\n')
-        if data.meta.debug > 0:
-            out.write('print *,"PROCLIST/DO_KMC_STEP/PROC_NR", proc_nr\n')
-            out.write('print *,"PROCLIST/DO_KMC_STEP/SITE", nr_site\n')
-        out.write('    call run_proc_nr(proc_nr, nr_site)\n')
-        out.write('end subroutine do_kmc_step\n\n')
-=======
         out.write('    call update_accum_rate\n'
                   '    call update_clocks(ran_time)\n\n'
                   '    call update_integ_rate\n'
@@ -617,7 +596,6 @@
             out.write('print *,"PROCLIST/DO_KMC_STEP/SITE", nr_site\n')
         out.write('    call run_proc_nr(proc_nr, nr_site)\n'
                   'end subroutine do_kmc_step\n\n')
->>>>>>> b10aa159
 
         # useful for debugging
         out.write('subroutine get_kmc_step(proc_nr, nr_site)\n\n'
