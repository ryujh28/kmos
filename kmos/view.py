--- conflicted
+++ resolved
@@ -379,14 +379,9 @@
         self.signal_queue = multiprocessing.Queue(maxsize=10)
         if model is None:
             self.model = KMC_ModelProxy(queue=queue,
-<<<<<<< HEAD
                                         parameter_queue=self.parameter_queue,
-                                        signal_queue=self.signal_queue)
-=======
-                                   parameter_queue=self.parameter_queue,
-                                   signal_queue=self.signal_queue,
-                                   steps_per_frame=steps_per_frame)
->>>>>>> 66ba9109
+                                        signal_queue=self.signal_queue,
+                                        steps_per_frame=steps_per_frame)
         else:
             self.model = model
             self.model.image_queue = queue
