#!/usr/bin/env python
# coding=utf8
"""
A front-end module to run a compiled kMC model. The actual model is
imported in kmc_model.so and all parameters are stored in kmc_settings.py.

The model can be used directly like so::

    from kmos.model import KMC_Model
    model = KMC_Model()

    model.parameters.T = 500
    model.do_steps(100000)
    model.view()

which, of course can also be part of a python script.

The model can also be run in a different process using the
multiprocessing module. This mode is designed for use with
a GUI so that the CPU intensive kMC integration can run at
full throttle without impeding the front-end. Interaction with
the model happens through Queues.
"""

#    Copyright 2009-2013 Max J. Hoffmann (mjhoffmann@gmail.com)
#    This file is part of kmos.
#
#    kmos is free software: you can redistribute it and/or modify
#    it under the terms of the GNU General Public License as published by
#    the Free Software Foundation, either version 3 of the License, or
#    (at your option) any later version.
#
#    kmos is distributed in the hope that it will be useful,
#    but WITHOUT ANY WARRANTY; without even the implied warranty of
#    MERCHANTABILITY or FITNESS FOR A PARTICULAR PURPOSE.  See the
#    GNU General Public License for more details.
#
#    You should have received a copy of the GNU General Public License
#    along with kmos.  If not, see <http://www.gnu.org/licenses/>.

__all__ = ['base', 'lattice', 'proclist', 'KMC_Model']

from ase.atoms import Atoms
from copy import deepcopy
from fnmatch import fnmatch
from kmos import evaluate_rate_expression
from kmos.utils import OrderedDict
from math import log
from multiprocessing import Process
import numpy as np
import os
import random
import sys
try:
    from kmc_model import base, lattice, proclist
except Exception, e:
    base = lattice = proclist = None
    print("""Error: %s
    Could not find the kmc module. The kmc implements the actual
    kmc model. This can be created from a kmos xml file using
    kmos export <xml-file>
    Hint: are you in a directory containing a compiled kMC model?\n\n
    """ % e)

try:
    from kmc_model import proclist_constants
except:
    proclist_constants = None

try:
    import kmc_settings as settings
except Exception, e:
    settings = None
    print("""Error %s
    Could import settings file
    The kmc_settings.py contains all changeable model parameters
    and descriptions for the representation on screen.
    Hint: are you in a directory containing a compiled kMC model?
    """ % e)


INTERACTIVE = hasattr(sys, 'ps1') or hasattr(sys, 'ipcompleter')
INTERACTIVE = True  # Turn it off for now because it doesn work reliably


class ProclistProxy(object):

    def __dir__(selftr):
        return list(set(dir(proclist) + dir(proclist_constants)))

    def __getattr__(self, attr):
        if attr in dir(proclist):
            return eval('proclist.%s' % attr)
        elif attr in dir(proclist_constants):
            return eval('proclist_constants.%s' % attr)
        else:
            raise AttributeError('%s not found' % attr)


class KMC_Model(Process):
    """API Front-end to initialize and run a kMC model using python bindings.
    Depending on the constructor call the model can be run either via directory
    calls or in a separate processes access via multiprocessing.Queues.
    Only one model instance can exist simultaneously per process."""

    def __init__(self, image_queue=None,
                       parameter_queue=None,
                       signal_queue=None,
                       size=None, system_name='kmc_model',
                       banner=True,
                       print_rates=False,
                       autosend=True,
                       steps_per_frame=50000,
                       random_seed=None,
                       cache_file=None,
                       drc_order=20):
                       
        # initialize multiprocessing.Process hooks
        super(KMC_Model, self).__init__()

        # setup queues for viewer
        self.image_queue = image_queue
        self.parameter_queue = parameter_queue
        self.signal_queue = signal_queue
        self.autosend = autosend

        # initalize instance settings
        self.system_name = system_name
        self.banner = banner
        self.print_rates = print_rates
        self.parameters = Model_Parameters(self.print_rates)
        self.rate_constants = Model_Rate_Constants()
        self.drc_order=drc_order

        if random_seed is not None:
            settings.random_seed = random_seed

        if size is None:
            size = settings.simulation_size
        if isinstance(size, int):
            self.size = np.array([size] * int(lattice.model_dimension))
        elif isinstance(size, (tuple, list)):
            if not len(size) == lattice.model_dimension:
                raise UserWarning(('You requested a size %s '
                                   '(i. e. %s dimensions),\n '
                                   'but the compiled model'
                                   'has %s dimensions!')
                                   % (list(size),
                                      len(size),
                                      lattice.model_dimension))
            self.size = np.array(size)

        self.steps_per_frame = steps_per_frame
        self.cache_file = cache_file

        # bind Fortran submodules
        self.base = base
        self.lattice = lattice
        self.proclist = ProclistProxy()
        self.settings = settings

        if hasattr(self.base, 'null_species'):
            self.null_species = self.base.null_species
        elif hasattr(self.base, 'get_null_species'):
            self.null_species = self.base.get_null_species()
        else:
            self.null_species = -1


        self.proclist.seed = np.array(getattr(self.settings, 'random_seed', 1))
        self.reset()

        if hasattr(settings, 'setup_model'):
            import new
            self.setup_model = new.instancemethod(settings.setup_model,
                                                  self,
                                                  KMC_Model)
            self.setup_model()

    def __enter__(self, *args, **kwargs):
        """__enter/exit__ function for with-statement protocol."""
        return self

    def __exit__(self, exc_type, exc_value, exc_tb):
        """__enter/exit__ function for with-statement protocol."""
        self.deallocate()

    def reset(self):
        self.size = np.array(self.size)
        try:
<<<<<<< HEAD
            #first try with drc order
=======
            #try first with drc order
>>>>>>> 7bcf2797
            proclist.init(self.size,
                self.system_name,
                lattice.default_layer,
                self.settings.random_seed,
                not self.banner,
<<<<<<< HEAD
                20)
        except:
=======
                self.drc_order)
        except:
            #raise UserWarning("Model does not support DRC, consider exporting again")
>>>>>>> 7bcf2797
            try:
                proclist.init(self.size,
                    self.system_name,
                    lattice.default_layer,
                    self.settings.random_seed,
                    not self.banner)
            except:
                # fallback if API
                # does not support random seed.
                proclist.init(self.size,
                    self.system_name,
                    lattice.default_layer,
                    not self.banner)
        self.cell_size = np.dot(np.diag(lattice.system_size), lattice.unit_cell_size)

        # prepare structures for TOF evaluation
        self.tofs = tofs = get_tof_names()
        self.tof_matrix = np.zeros((len(tofs), proclist.nr_of_proc))
        for process, tof_count in sorted(settings.tof_count.iteritems()):
            process_nr = getattr(self.proclist, process.lower())
            for tof, tof_factor in tof_count.iteritems():
                self.tof_matrix[tofs.index(tof), process_nr - 1] += tof_factor

        # prepare procstat
        self.procstat = np.zeros((proclist.nr_of_proc), dtype=np.int64)
         # prepare integ_rates (S.Matera 09/25/2012)
        self.integ_rates = np.zeros((proclist.nr_of_proc, ))
        self.time = 0.
        self.steps = 0

        self.species_representation = {}
        for species in sorted(settings.representations):
            if settings.representations[species].strip():
                try:
                    self.species_representation[len(self.species_representation)] \
                    = eval(settings.representations[species])
                except Exception, e:
                    print('Trouble with representation %s'
                           % settings.representations[species])
                    print(e)
                    raise
            else:
                self.species_representation[len(self.species_representation)] = Atoms()
        if hasattr(settings, 'species_tags'):
            self.species_tags = settings.species_tags
        else:
            self.species_tags = None

        if len(settings.lattice_representation):
            if hasattr(settings, 'substrate_layer'):
                self.lattice_representation = eval(
                    settings.lattice_representation)[
                        lattice.substrate_layer]
            else:
                lattice_representation = eval(
                    settings.lattice_representation)
                if len(lattice_representation) > 1:
                    self.lattice_representation = \
                         lattice_representation[self.lattice.default_layer]
                else:
                    self.lattice_representation = lattice_representation[0]
        else:
            self.lattice_representation = Atoms()
        set_rate_constants(settings.parameters, self.print_rates)
        self.base.update_accum_rate()
        # S. matera 09/25/2012
        if hasattr(self.base, 'update_integ_rate'):
            self.base.update_integ_rate()

        # load cached configuration if available
        if self.cache_file is not None:
            if os.path.exists(self.cache_file):
                self.load_config(self.cache_file)

    def __repr__(self):
        """Print short summary of current parameters and rate
        constants. It is advisable to include this at the beginning
        of every generated data file for later reconstruction
        """
        return (repr(self.parameters) + repr(self.rate_constants))

    def inverse(self):
        return (repr(self.parameters) + self.rate_constants.inverse())

    def get_param_header(self):
        """Return the names of field return by
        self.get_atoms().params.
        Useful for the header line of an ASCII output.
        """
        return ' '.join(param_name
                       for param_name in sorted(self.settings.parameters)
            if self.settings.parameters[param_name].get('adjustable', False))

    def get_occupation_header(self):
        """Return the names of the fields returned by
        self.get_atoms().occupation.
        Useful for the header line of an ASCII output.
        """
        return ' '.join(['%s_%s' % (species, site)
                           for species in sorted(settings.representations)
                           for site in settings.site_names])

    def get_tof_header(self):
        """Return the names of the fields returned by
        self.get_atoms().tof_data.
        Useful for the header line of an ASCII output.
        """
        tofs = []
        for _, value in settings.tof_count.iteritems():
            for name in value:
                if name not in tofs:
                    tofs.append(name)
        tofs.sort()
        return ' '.join(tofs)

    def deallocate(self):
        """Deallocate all arrays that are allocated
        by the Fortran module. This needs to be called
        whenever more than one simulation is started
        from one process.

        Note that the currenty state and history of
        the system is lost after calling this method.

        Note: explicit invocation was chosen over the
        __del__ method because there seems to easy
        portable way to control garbage collection.
        """

        if self.cache_file is not None:
            # create directory if necessary
            dirname = os.path.dirname(self.cache_file)
            if dirname and not os.path.exists(dirname):
                os.makedirs(dirname)
            self.dump_config(self.cache_file)

        if bool(base.is_allocated()):
            lattice.deallocate_system()
        else:
            print("Model is not allocated.")

    def do_steps(self, n=10000):
        """Propagate the model `n` steps.

        :param n: Number of steps to run (Default: 10000)
        :type n: int

        """
        proclist.do_kmc_steps(n)
        
    def do_drc_steps(self, n=10000):
        """Propagate the model `n` steps and sample DRCs

        :param n: Number of steps to run (Default: 10000)
        :type n: int

        """
        proclist.do_drc_steps(n)
        
    def get_chi(self):
        chi=np.zeros((len(self.tofs),self.proclist.nr_of_proc,self.drc_order),dtype=np.float64)
        for drc in range(self.drc_order):
            for proc in range(self.proclist.nr_of_proc):
                for tof in range(len(self.tofs)):
                    chi[tof][proc][drc] = base.get_chi(drc + 1, proc + 1, tof + 1)
            
        return chi

    def do_drc_steps(self, process, n=10000, perturbation=1.0):
        """Propagate the model `n` steps and sample DRCs

        :param n: Number of steps to run (Default: 10000)
        :type n: int

        """
        proclist.do_drc_steps(n, process, perturbation)

    def _pair_swap(self,liste):
        for i in range(0,len(liste)-1,2):
            tmp=liste[i]
            liste[i]=liste[i+1]
            liste[i+1]=tmp
        return(liste)

    def _cont_frac(self,chi):

        if not (all(map(lambda x: x!=0,chi))):
            print "found zeros in chis:"
            print chi
            return


        coeff=[0.0]*len(chi)

        pl=chi[0];
        coeff[1]=pl
        pa=chi[1]
        coeff[2]=-pa/pl
        pl=chi[2]+chi[1]*coeff[2]
        coeff[3]=-pl/pa
        pa=chi[3]+chi[2]*(coeff[2]+coeff[3])
        coeff[4]=-pa/pl

        Dlast=pa

        aux=[coeff[2]+coeff[3],coeff[2]]+[0.0]*len(chi)

        for n in range(5,len(chi)):
            L=2*int((n-1)/2)

            for k in range(L,3,-2):
                aux[k-1]=aux[k-1-1]+coeff[n-1]*aux[k-2-1]
            aux[1]=aux[0]+coeff[n-1]

            aux=self._pair_swap(aux)

            asum=0
            for i in range(1,(L/2)+1):
                asum+=chi[n-1-i]*aux[2*i-2]
            D=chi[n-1]+asum

            coeff[n]=-D/Dlast

            Dlast=D

        omega=10**(-5)

        evenorder=2*int((len(chi)-1)/2)

        lim = coeff[evenorder]

        for i in range(evenorder-1,0,-1):
            div=1 if (i%2==0) else -omega
            lim=coeff[i]/(div+lim)

        return lim

    def _cont_frac_mlentz(self, chi, debug=False):
        """Evaluate a representation of continued fraction
        coefficient. In order to avoid numerical issues (round-off errors)
        in long continued fractions the so-called modified Lentz rule
        is used to truncate the evaluation of the continued fraction.

        EXPERIMENTAL

        """

        # first convert frequency moments into continued fraction
        # coefficients according to
        # P. Hänggi, F. Roesel, and D. Trautmann
        # Evaluation of Infinite Series by Use of Continued Fraction Expansions: A Numerical Study 
        # J. Computational Physics 37, 242–258 (1980), p. 244-246
        # http://www.physik.uni-augsburg.de/theo1/hanggi/Papers/24.pdf

        coeff = [0.0] * len(chi)

        pl = chi[0]
        coeff[1] = pl
        pa = chi[1]
        coeff[2] = -pa / pl
        pl = chi[2] + chi[1] * coeff[2]
        coeff[3] = -pl / pa
        pa = chi[3] + chi[2] * (coeff[2] + coeff[3])
        coeff[4] = -pa / pl

        Dlast = pa

        aux = [coeff[2] + coeff[3], coeff[2]] + [0.0] * len(chi)

        for n in range(5, len(chi)):
            L = 2 * int((n - 1) / 2)

            for k in range(L, 3, -2):
                aux[k - 1] = aux[k - 1 - 1] + coeff[n - 1] * aux[k - 2 - 1]
            aux[1] = aux[0] + coeff[n - 1]

            aux = self._pair_swap(aux)

            asum = 0
            for i in range(1, (L / 2) + 1):
                asum += chi[n - 1 - i] * aux[2 * i - 2]
            D = chi[n - 1] + asum

            coeff[n] = -D / Dlast

            Dlast = D

        omega = 10 ** (-5)

        evenorder = 2 * int((len(chi) - 1) / 2)



        # convert c_i into a_i, b_i representation
        # following notation of
        # Hänggi, Peter, and Harry Thomas.
        # "Stochastic processes: Time evolution, symmetries and linear response."
        # Physics Reports 88.4 (1982): 207-319.
        # http://www.physik.uni-augsburg.de/theo1/hanggi/Papers/36.pdf, p. 286-287 (Aug 21, 2014)
        c = coeff
        a = {}
        b = {}

        b[1] = c[1]
        a[1] = c[2]
        for k in range(1, (len(coeff) - 1)/2):
            b[k + 1] = -(1+c[2*k])*(-omega + c[2*k+1])
            a[k + 1] = (c[2*k+1] + c[2*k+2])

        if debug:
            print("\n\n\nCoeff %s" % coeff)
            print("a %s" % a)
            print("b %s" % b)


        # third forward evaluate continued fraction expansion
        # using the obtained coefficient and
        # by using modified Lentz rule, put forward by
        # IJ Thompson and AR Barnett, (1986), J. Comp. Phys. 64, 490-509, p. 507
        # http://kernz.org/it/papers/Thompson-Barnett-JCP.pdf (24. August 2014)

        # Following notation of
        # Numerical Recipes in C: The Art of Scientific Computing, Second Edition Hardcover – October 30, 1992
        # by William H. Press  (Author), Brian P. Flannery (Author), Saul A. Teukolsky  (Author), & 1 more
        # Hardcover: 994 pages
        # Publisher: Cambridge University Press; 2 edition (October 30, 1992)
        # Language: English
        # ISBN-10: 0521431085
        # ISBN-13: 978-0521431088

        tiny = 1.e-30  # very small number to have something non-zero
        eps = 1.e-7  # error tolerating machine precision (single-precision epsilon = 5.96e-8)

        C = {}
        D = {}
        delta = {}
        f = {}
        j = 1

        f[j] = b[j] / a[j] if b[j] != 0 else tiny
        C[j] = f[j]
        D[j] = 0

        while True:
            j += 1
            D[j] = b[j] + a[j] * D[j - 1]
            if D[j] == 0:
                D[j] = tiny
            C[j] = b[j] + a[j] / C[j - 1]
            if C[j] == 0:
                C[j] = tiny
            D[j] = 1 / D[j]
            delta[j] = C[j] * D[j]

            f[j] = f[j - 1] * delta[j]
            if abs(delta[j] - 1) < eps:
                # Expansion reached machine precision.
                # Adding further terms may actuallly cause noise.
                if j % 2 :
                    needed_order = j - 1
                else:
                    needed_order = j

                if debug:
                    print('delta[j] %s' % delta)
                    print('f[j] %s' % f)
                break
        else:
            raise UserWarning("Did not sample high enough order %s > eps, j = %s" % (delta[j] - 1, j))

        lim = coeff[evenorder]
        #print("Coeff %s" % coeff)
        #print("Evenorder %s, coeff[evenorder %s" % (evenorder, coeff[evenorder]))

        for i in range(evenorder - 1, 0, -1):
            div = 1 if (i % 2 == 0) else -omega
            lim = coeff[i] / (div + lim)
            if debug:
                print(i, lim)



        lim2 = coeff[needed_order]
        for i in range(needed_order - 1, 0, -1):
            div = 1 if (i % 2 == 0) else -omega
            lim2 = coeff[i] / (div + lim2)

        # return raw limit and safe limit for debugging
        # change to return lim2 later
        return lim, f[j]

    def sample_drc(self, process, n=10000, order=20, perturbation=1.0, debug=False):

        if(process < 1 or process > self.proclist.nr_of_proc):
            print str(process)+" is not a valid process (between 1 and "+str(self.proclist.nr_of_proc)+")"
            return


        t0 = self.base.get_kmc_time()

        #chi0=np.zeros(20,dtype=np.float64)

        #for i in range(20):
        #    chi0[i] = base.get_chi(i + 1)

        proclist.do_drc_steps(n, process, perturbation)

        chi1 = self.get_chi(order=order)


        t1 = self.base.get_kmc_time()

        self.drc_sum_time = self.drc_sum_time+(t1-t0) if hasattr(self, 'drc_sum_time') else (t1-t0)

        if not np.isfinite(chi1).all():
            print("ERROR: precision error in sampled chis")
            return

        chi = chi1[:, :, 0] / self.drc_sum_time

        limit = np.zeros(proclist.nr_of_proc)

        for i, chi_i in enumerate(chi.T):
            limit[i] = self._cont_frac_mlentz(chi_i, debug=debug)[-1]

            # add contribution from TOF producing step on TOF
            # TODO: generalize for more than one TOF
            limit[i] += self.tof_matrix[0, i]*self.base.get_integ_rate(process)/(t1)/self.base.get_rate(process)

        #print " ".join(map(str,[limit]+chi))
        return limit

    def get_chi(self, order=20):
        chi1 = np.zeros((order, proclist.nr_of_proc, proclist.nr_of_proc), dtype=np.float64)
        for k in range(proclist.nr_of_proc):
            for j in range(proclist.nr_of_proc):
                for i in range(order):
                    chi1[i, j, k] = base.get_chi(i + 1, j + 1, k + 1)

        return chi1

    def run(self):
        """Runs the model indefinitely. To control the
        simulations, model must have been initialized
        with proper Queues."""
        if not base.is_allocated():
            self.reset()
        while True:
            for _ in xrange(self.steps_per_frame):
                proclist.do_kmc_step()
            if self.autosend and not self.image_queue.full():
                atoms = self.get_atoms()
                # attach other quantities need to plot
                # to the atoms object and let it travel
                # piggy-back through the queue
                atoms.size = self.size
                self.image_queue.put(atoms)
            if not self.signal_queue.empty():
                signal = self.signal_queue.get()
                if signal.upper() == 'STOP':
                    self.deallocate()
                    break
                elif signal.upper() == 'PAUSE':
                    print('starting pause')
                elif signal.upper() == 'RESET_TIME':
                    base.set_kmc_time(0.0)
                elif signal.upper() == 'START':
                    pass
                elif signal.upper() == 'ATOMS':
                    self.image_queue.put(self.get_atoms())
                elif signal.upper() == 'DOUBLE':
                    print('Doubling model size')
                    self.double()
                elif signal.upper() == 'HALVE':
                    print('Halving model size')
                    self.halve()
                elif signal.upper() == 'SWITCH_SURFACE_PROCESSES_OFF':
                    self.switch_surface_processes_off()
                elif signal.upper() == 'SWITCH_SURFACE_PROCESSES_ON':
                    self.switch_surface_processes_on()
                elif signal.upper() == 'TERMINATE':
                    self.deallocate()
                    self.terminate()
                elif signal.upper() == 'JOIN':
                    self.join()
                elif signal.upper() == 'WRITEOUT':
                    atoms = self.get_atoms()
                    step = self.base.get_kmc_step()
                    from ase.io import write
                    filename = '%s_%s.traj' % (self.settings.model_name, step)
                    print('Wrote snapshot to %s' % filename)
                    write(filename, atoms)
                elif signal.upper() == 'ACCUM_RATE_SUMMATION':
                    self.print_accum_rate_summation()
                elif signal.upper() == 'COVERAGE':
                    self.print_coverages()

            if not self.parameter_queue.empty():
                while not self.parameter_queue.empty():
                    parameters = self.parameter_queue.get()
                    settings.parameters.update(parameters)
                set_rate_constants(parameters, self.print_rates)

    def export_movie(self,
                    frames=30,
                    skip=1,
                    prefix='movie',
                    rotation='15z,-70x',
                    suffix='png',
                    **kwargs):
        """Export series of snapshots of model instance to an image
        file in the current directory which allows for easy post-processing
        of images, e.g. using `ffmpeg` ::

            avconv -i movie_%06d.png -r 24 movie.avi

        or ::

            ffmpeg -i movie_%06d.png -f image2 -r 24 movie.avi

        Allows suffixes are png, pov, and eps. Additional keyword arguments
        (kwargs) are passed directly the ase.io.write of the ASE library.

        When exporting to *.pov, one has to manually povray each *.pov file in
        the directory which is as simple as typing ::

            for pov_file in *.pov
            do
               povray ${pov_file}
            done

        using bash.

        :param frames: Number of frames to records (Default: 30).
        :type frames: int
        :param skip: Number of kMC steps between frames (Default: 1).
        :type skip: int
        :param prefix: Prefix for filename (Default: movie).
        :type prefix: str
        :param rotation: Angle from which movie is recorded
                         (only useful if suffix is png).
                         String to be interpreted by ASE (Default: '15x,-70x')
        :type rotation: str
        :param suffix: File suffix (type) of exported file (Default: png).
        :type suffix: str

        """

        from ase.io import write
        for i in xrange(frames):
            atoms = self.get_atoms()
            write('%s_%06i.%s' % (prefix, i, suffix),
                  atoms,
                  show_unit_cell=True,
                  rotation=rotation,
                  **kwargs)
            self.do_steps(skip)

    def show(self, *args, **kwargs):
        """Visualize the current configuration of the model using ASE ag."""
        tag = kwargs.pop('tag', None)

        ase = import_ase()
        ase.visualize.view(self.get_atoms(tag=tag), *args, **kwargs)

    def view(self):
        """Start current model in live view mode."""
        from kmos import view
        view.main(self)

    def get_atoms(self, geometry=True, tag=None):
        """Return an ASE Atoms object with additional
        information such as coverage and Turn-over-frequencies
        attached.

        The additional attributes are:
          - `info` (extra tags assigned to species)
          - `kmc_step`
          - `kmc_time`
          - `occupation`
          - `procstat`
          - `integ_rates`
          - `tof_data`

        `tof_data` contains previously defined TOFs in reaction per seconds per
                   cell sampled since the last call to `get_atoms()`
        `info` can be used to better visualize similar looking molecule during
               post-processing
        `procstat` holds the number of times each process was executed since
                   last `get_atoms()` call.


        :param geometry: Return ASE object of current configuration
                         (Default: True).
        :type geometry: bool

        """

        if geometry:
            kmos_tags = {}
            ase = import_ase()
            atoms = ase.atoms.Atoms()
            for i in xrange(lattice.system_size[0]):
                for j in xrange(lattice.system_size[1]):
                    for k in xrange(lattice.system_size[2]):
                        for n in xrange(1, 1 + lattice.spuck):
                            species = lattice.get_species([i, j, k, n])
                            if species == self.null_species:
                                continue
                            if self.species_representation.get(species, ''):
                                # create the ad_atoms
                                ad_atoms = deepcopy(
                                    self.species_representation[species])

                                if tag == 'species':
                                    ad_atoms.set_initial_magnetic_moments([species] * len(ad_atoms))
                                elif tag == 'site':
                                    ad_atoms.set_initial_magnetic_moments([n] * len(ad_atoms))
                                elif tag == 'x':
                                    ad_atoms.set_initial_magnetic_moments([i] * len(ad_atoms))
                                elif tag == 'y':
                                    ad_atoms.set_initial_magnetic_moments([j] * len(ad_atoms))
                                elif tag == 'z':
                                    ad_atoms.set_initial_magnetic_moments([k] * len(ad_atoms))

                                # move to the correct location
                                ad_atoms.translate(
                                    np.dot(
                                        np.array([i, j, k]) +
                                        lattice.site_positions[n - 1],
                                            lattice.unit_cell_size))
                                # add to existing slab
                                atoms += ad_atoms
                                if self.species_tags:
                                    for atom in range(len(atoms)
                                                      - len(ad_atoms),
                                                      len(atoms)):
                                        kmos_tags[atom] = \
                                        self.species_tags.values()[species]

                        if self.lattice_representation:
                            lattice_repr = deepcopy(self.lattice_representation)
                            lattice_repr.translate(np.dot(np.array([i, j, k]),
                                                          lattice.unit_cell_size))
                            atoms += lattice_repr
            atoms.set_cell(self.cell_size)

            # workaround for older ASE < 3.6
            if not hasattr(atoms, 'info'):
                atoms.info = {}

            atoms.info['kmos_tags'] = kmos_tags
        else:

            class Expando():
                pass
            atoms = Expando()
        atoms.calc = None
        atoms.kmc_time = base.get_kmc_time()
        atoms.kmc_step = base.get_kmc_step()
        atoms.params = [float(self.settings.parameters.get(param_name)['value'])
                   for param_name in sorted(self.settings.parameters)
        if self.settings.parameters[param_name].get('adjustable', False)]

        # calculate TOF since last call
        atoms.procstat = np.zeros((proclist.nr_of_proc,))
        atoms.occupation = proclist.get_occupation()
        for i in range(proclist.nr_of_proc):
            atoms.procstat[i] = base.get_procstat(i + 1)
        # S. Matera 09/25/2012
        if hasattr(self.base, 'get_integ_rate'):
            atoms.integ_rates = np.zeros((proclist.nr_of_proc,))
            for i in range(proclist.nr_of_proc):
                    atoms.integ_rates[i] = base.get_integ_rate(i + 1)
        # S. Matera 09/25/2012
        delta_t = (atoms.kmc_time - self.time)
        delta_steps = atoms.kmc_step - self.steps
        atoms.delta_t = delta_t
        size = self.size.prod()
        if delta_steps == 0:
            # if we haven't done any steps, return the last TOF again
            atoms.tof_data = self.tof_data if hasattr(self, 'tof_data') else np.zeros_like(self.tof_matrix[:, 0])
            atoms.tof_integ = self.tof_integ  if hasattr(self, 'tof_integ') else np.zeros_like(self.tof_matrix[:, 0])
        elif delta_t == 0. and atoms.kmc_time > 0:
            print(
                "Warning: numerical precision too low, to resolve time-steps")
            print('         Will reset kMC time to 0s.')
            base.set_kmc_time(0.0)
            atoms.tof_data = np.zeros_like(self.tof_matrix[:, 0])
            atoms.tof_integ = np.zeros_like(self.tof_matrix[:, 0])

        else:
            atoms.tof_data = np.dot(self.tof_matrix,
                            (atoms.procstat - self.procstat) / delta_t / size)
            # S. Matera 09/25/2012
            if hasattr(self.base, 'get_integ_rate'):
                atoms.tof_integ = np.dot(self.tof_matrix,
                                (atoms.integ_rates - self.integ_rates)
                                / delta_t / size)
            # S. Matera 09/25/2012

        atoms.delta_t = delta_t

        # update trackers for next call
        self.procstat[:] = atoms.procstat
        # S. Matera 09/25/2012
        if hasattr(self.base, 'get_integ_rate'):
            self.integ_rates[:] = atoms.integ_rates
        # S. Matera 09/25/2012
        self.time = atoms.kmc_time
        self.step = atoms.kmc_step
        self.tof_data = atoms.tof_data
        self.tof_integ = atoms.tof_integ

        return atoms

    def get_std_header(self):
        """Return commented line of field names corresponding to
        values returned in get_std_outdata

        """

        std_header = ('#%s %s %s kmc_time kmc_steps\n'
                  % (self.get_param_header(),
                     self.get_tof_header(),
                     self.get_occupation_header()))
        return std_header

    def get_std_sampled_data(self, samples, sample_size, tof_method='integ'):
        """Sample an average model and return TOFs and coverages
        in a standardized format :

        [parameters] [TOFs] [occupations] kmc_time kmc_step

        Parameter tof_method allows to switch between two different methods for
        evaluating turn-over-frequencies. The default method *procstat* evaluates
        the procstat counter, i.e. simply the number of executed events in the
        simulated time interval. *integ* will evaluate the number of times the
        reaction `could` be evaluated in the simulated time interval
        based on the local configurations and the rate constant.

        Credit for this latter method has to be given to Sebastian Matera for
        the idea and implementation.

        In each case check carefully that the observable is sampled good enough!

        :param samples: Number of batches to average over.
        :type sample: int
        :param sample_size: Number of kMC steps per batch.
        :type sample_size: int
        :param tof_method: Method of how to sample TOFs.
                           Possible values are procrates or integ.
                           While procrates only counts the processes actually executed,
                           integ evaluates the configuration to estimate the actual
                           rates. The latter can be several orders more efficient
                           for very slow processes.
                           Differences resulting from the two methods can be used
                           as on estimate for the statistical error in samples.
        :type tof_method: str

        """

        # initialize lists for averages
        occs = []
        tofs = []
        delta_ts = []
        t0 = self.base.get_kmc_time()
        step0 = self.base.get_kmc_step()

        # sample over trajectory
        for sample in xrange(samples):
            self.do_steps(sample_size)
            atoms = self.get_atoms(geometry=False)

            delta_ts.append(atoms.delta_t)

            occs.append(list(atoms.occupation.flatten()))
            if tof_method == 'procrates':
                tofs.append(atoms.tof_data.flatten())
            elif tof_method == 'integ':
                tofs.append(atoms.tof_integ.flatten())
            else:
                raise NotImplementedError('Working on it ..')

        # calculate time averages
        occs_mean = np.average(occs, axis=0, weights=delta_ts)
        tof_mean = np.average(tofs, axis=0, weights=delta_ts)
        total_time = self.base.get_kmc_time() - t0
        total_steps = self.base.get_kmc_step() - step0

        #return tofs, delta_ts

        # write out averages
        outdata = tuple(atoms.params
                        + list(tof_mean.flatten())
                        + list(occs_mean.flatten())
                        + [total_time,
                           total_steps])
        return ((' '.join(['%.5e'] * len(outdata)) + '\n') % outdata)

    def double(self):
        """
        Double the size of the model in each direction and initialize
        larger model with current configuration in each copy.
        """

        config = self._get_configuration()
        old_system_size = deepcopy(self.lattice.system_size)

        # initialize new version of model w/ twice the size in each direction
        self.deallocate()
        self.settings.simulation_size *= 2
        self.reset()

        # initialize new model w/ copies of current state in each of
        # the new copies
        for x in range(self.lattice.system_size[0]):
            for y in range(self.lattice.system_size[1]):
                for z in range(self.lattice.system_size[2]):
                    xi, yi, zi = np.array([x, y, z]) % old_system_size
                    for n in range(self.lattice.spuck):
                        self.lattice.replace_species(
                            [x, y, z, n + 1],
                            self.lattice.get_species([x, y, z, n + 1]),
                            config[xi, yi, zi, n])
        self._adjust_database()

    def switch_surface_processes_off(self):
        """Set rate constant to zero if process
        has 'diff' or 'react' in the name.

        """
        for i, process_name in enumerate(
                               sorted(
                               self.settings.rate_constants)):
            if 'diff' in process_name or 'react' in process_name:
                self.base.set_rate_const(i + 1, .0)

    def switch_surface_processes_on(self):
        set_rate_constants(settings.parameters, self.print_rates)

    def print_adjustable_parameters(self, match=None, to_stdout=True):
        """Print those methods that are adjustable via the GUI.

        :param pattern: fname pattern to limit the parameters.
        :type pattern: str
        """
        res = ''
        w = 80
        res += (w * '-') + '\n'
        for i, attr in enumerate(sorted(self.settings.parameters)):
            if (match is None or fnmatch(attr, match))\
                and settings.parameters[attr]['adjustable']:
                res += '|{0:^78s}|\n'.format((' %40s = %s'
                      % (attr, settings.parameters[attr]['value'])))
        res += (w * '-') + '\n'
        if to_stdout:
            print(res)
        else:
            return res

    def print_coverages(self, to_stdout=True):
        """Show coverages (per unit cell) for each species
        and site type for current configurations.

        """

        res = ''
        # get atoms
        atoms = self.get_atoms(geometry=False)

        # get occupation
        occupation = atoms.occupation

        # get species names
        species_names = sorted(self.settings.representations.keys())

        # get site_names
        site_names = sorted(self.settings.site_names)

        header_line = ('|' +
                      ('%18s|' % 'site \ species') +
                      '|'.join([('%11s' % sn)
                                for sn in species_names] + ['']))
        res += '%s\n' % (len(header_line) * '-')
        res += '%s\n' % header_line
        res += '%s\n' % (len(header_line) * '-')
        for i in range(self.lattice.spuck):
            site_name = self.settings.site_names[i]
            res += '%s\n' % ('|'
                 + '{0:<18s}|'.format(site_name)
                 + '|'.join([('{0:^11.5f}'.format(x) if x else 11 * ' ')
                             for x in list(occupation[:, i])]
                 + ['']))
        res += '%s\n' % (len(header_line) * '-')
        res += '%s\n' % ('Units: "molecules (or atoms) per unit cell"')
        if to_stdout:
            print(res)
        else:
            return res

    def print_procstat(self, to_stdout=True):
        entries = []
        longest_name = 0
        for i, process_name in enumerate(
                               sorted(
                               self.settings.rate_constants)):
            procstat = self.base.get_procstat(i + 1)
            namelength = len(process_name)
            if namelength > longest_name:
                longest_name = namelength
            entries.append((procstat, process_name))

        entries = sorted(entries, key=lambda x: - x[0])
        nsteps = self.base.get_kmc_step()

        width = longest_name + 30

        res = ''
        printed_steps = 0
        res += ('+' + width * '-' + '+' + '\n')
        res += ('| {0:<%ss}|\n' % (width-1)).format('%9s %12s  %s' % ('rel. contrib.', 'procstat', 'process name'))
        res += ('+' + width * '-' + '+' + '\n')
        for entry in entries:
            procstat, name = entry
            printed_steps += procstat
            if procstat:
                res += ('|{0:<%ss}|\n' % width).format('%9.2f %% %12s     %s' % (100 * float(printed_steps) / nsteps, procstat, name))

        res += ('+' + width * '-' + '+' + '\n')
        res += ('   Total steps %s' % nsteps)

        if to_stdout:
            print(res)
        else:
            return res

    def print_accum_rate_summation(self, order='-rate', to_stdout=True):
        """Shows rate individual processes contribute to the total rate

        The optional argument order can be one of: name, rate, rate_constant,
        nrofsites. You precede each keyword with a '-', to show in decreasing
        order.
        Default: '-rate'.

        """
        accum_rate = 0.
        entries = []
        # collect
        for i, process_name in enumerate(
                               sorted(
                               self.settings.rate_constants)):
            nrofsites = self.base.get_nrofsites(i + 1)
            if nrofsites:
                rate = self.base.get_rate(i + 1)
                prod = nrofsites * rate
                accum_rate += prod
                entries.append((nrofsites, rate, prod, process_name))

        # reorder
        if order == 'name':
            entries = sorted(entries, key=lambda x: x[3])
        elif order == 'rate':
            entries = sorted(entries, key=lambda x: x[2])
        elif order == 'rate_constant':
            entries = sorted(entries, key=lambda x: x[1])
        elif order == 'nrofsites':
            entries = sorted(entries, key=lambda x: x[0])
        elif order == '-name':
            entries = reversed(sorted(entries, key=lambda x: x[3]))
        elif order == '-rate':
            entries = reversed(sorted(entries, key=lambda x: x[2]))
        elif order == '-rate_constant':
            entries = reversed(sorted(entries, key=lambda x: x[1]))
        elif order == '-nrofsites':
            entries = reversed(sorted(entries, key=lambda x: x[0]))

        # print
        res = ''
        total_contribution = 0
        res += ('+' + 118 * '-' + '+' + '\n')
        res += '|{0:<118s}|\n'.format('(cumulative)    nrofsites * rate_constant'
                                      '    = rate            [name]')
        res += ('+' + 118 * '-' + '+' + '\n')
        for entry in entries:
            total_contribution += float(entry[2])
            percent = '(%8.4f %%)' % (total_contribution * 100 / accum_rate)
            entry = '% 12i * % 8.4e s^-1 = %8.4e s^-1 [%s]' % entry
            res += '|{0:<118s}|\n'.format('%s %s' % (percent, entry))

        res += ('+' + 118 * '-' + '+' + '\n')
        res += '|{0:<118s}|\n'.format(('  = total rate = %.8e s^-1'
                                       % accum_rate))
        res += ('+' + 118 * '-' + '+' + '\n')

        if to_stdout:
            print(res)
        else:
            return res

    def _put(self, site, new_species, reduce=False):
        """
        Works exactly like put, but without updating the database of
        available processes. This is faster for when one does a lot updates
        at once, however one must call _adjust_database afterwards.

        Examples ::

            model._put([0,0,0,model.lattice.lattice_bridge], model.proclist.co])
            # puts a CO molecule at the `bridge` site of the lower left unit cell

            model._put([1,0,0,model.lattice.lattice_bridge], model.proclist.co ])
            # puts a CO molecule at the `bridge` site one to the right

            # ... many more

            model._adjust_database() # Important !

        :param site: Site where to put the new species, i.e. [x, y, z, bridge]
        :type site: list or np.array
        :param new_species: Name of new species.
        :type new_species: str
        :param reduce: Of periodic boundary conditions if site falls out
                       site lattice (Default: False)
        :type reduce: bool

        """
        x, y, z, n = site
        if reduce:
            x, y, z = (x, y, z) % self.lattice.system_size
            site = np.array([x, y, z, n])

        # Error checking
        if not x in range(self.lattice.system_size[0]):
            raise UserWarning('x-coordinate %s seems to fall outside lattice'
                              % x)
        if not y in range(self.lattice.system_size[1]):
            raise UserWarning('y-coordinate %s seems to fall outside lattice'
                              % y)
        if not z in range(self.lattice.system_size[2]):
            raise UserWarning('z-coordinate %s seems to fall outside lattice'
                              % z)
        if not n in range(1, self.lattice.spuck + 1):
            raise UserWarning('n-coordinate %s seems to fall outside lattice'
                              % n)

        old_species = self.lattice.get_species(site)
        self.lattice.replace_species(site, old_species, new_species)

    def put(self, site, new_species, reduce=False):
        """
        Puts new_species at site. The site is given by 4-entry sequence
        like [x, y, z, n], where the first 3 entries define the unit cell
        from 0 to the number of unit cells in the respective direction.
        And `n` specifies the site within the unit cell.

        The database of available processes will be updated automatically.

        Examples ::

            model.put([0,0,0,model.lattice.site], model.proclist.co ])
            # puts a CO molecule at the `bridge` site
            # of the lower left unit cell

        :param site: Site where to put the new species, i.e. [x, y, z, bridge]
        :type site: list or np.array
        :param new_species: Name of new species.
        :type new_species: str
        :param reduce: Of periodic boundary conditions if site falls out site
                       lattice (Default: False)
        :type reduce: bool

        """

        self._put(site, new_species, reduce=reduce)
        self._adjust_database()

    def halve(self):
        """
        Halve the size of the model and initialize each site in the new model
        with a species randomly drawn from the sites that are reduced onto
        one. It is necessary that the simulation size is even.
        """
        if self.settings.simulation_size % 2:
            print("Can only halve system with even size!")
            return

        config = self._get_configuration()

        self.deallocate()
        self.settings.simulation_size /= 2
        self.reset()

        X, Y, Z = self.lattice.system_size
        N = self.lattice.spuck
        for x in range(X):
            for y in range(Y):
                for z in range(Z):
                    for n in range(N):
                        # collect species
                        # from the 8 sites that are
                        # reduced onto one
                        choices = [config[(x + i * X) % X,
                                         (y + j * Y) % Y,
                                         (z + k * Z) % Z,
                                         n]
                            for i in range(2)
                            for j in range(2)
                            for k in range(2)]

                        # use random.choice
                        # to randomly select one
                        self.lattice.replace_species(
                            [x, y, z, n + 1],
                            self.lattice.get_species([x, y, z, n + 1]),
                            random.choice(choices))
        self._adjust_database()

    def run_proc_nr(self, proc, site):
        if self.base.get_avail_site(proc, site, 2):
            self.proclist.run_proc_nr(proc, site)
            return True
        else:
            print("Process not enabled")
            return False

    def get_next_kmc_step(self):
        proc, site = proclist.get_next_kmc_step()
        return ProcInt(proc), SiteInt(site)

    def get_avail(self, arg):
        """Return available (enabled) processes or sites
           :param arg: type or process to query
           :type arg: int or [int]

        """

        avail = []
        try:
            arg = list(iter(arg))
            # if is iterable, interpret as site
            site = self.lattice.calculate_lattice2nr([arg[0], arg[1], arg[2], 1])
            for process in range(1, self.proclist.nr_of_proc + 1):
                if self.base.get_avail_site(process, site, 2):
                    avail.append(ProcInt(process, self.settings))

        except Exception, e:
            # if is not iterable, interpret as process
            for x in range(self.lattice.system_size[0]):
                for y in range(self.lattice.system_size[1]):
                    for z in range(self.lattice.system_size[2]):
                        nr = self.lattice.calculate_lattice2nr([x, y, z, 1])
                        if self.base.get_avail_site(arg, nr, 2):
                            avail.append(SiteInt(nr))
        return avail

    def _get_configuration(self):
        """ Return current configuration of model.

           :rtype: np.array
        """
        config = np.zeros(list(self.lattice.system_size) + \
            [int(self.lattice.spuck)], dtype=np.int8)
        for x in range(self.lattice.system_size[0]):
            for y in range(self.lattice.system_size[1]):
                for z in range(self.lattice.system_size[2]):
                    for n in range(self.lattice.spuck):
                        config[x, y, z, n] = \
                            self.lattice.get_species(
                                [x, y, z, n + 1])
        return config

    def _set_configuration(self, config):
        """Set the current lattice configuration.

           Expects a 4-dimensional array, with dimensions [X, Y, Z, N]
           where X, Y, Z are the lattice size and N the number of
           sites in each unit cell.

           :param config: Configuration to set for model. Shape of array
                          has to match with model size.
           :type config: np.array

        """
        X, Y, Z = self.lattice.system_size
        N = self.lattice.spuck
        if not all(config.shape == np.array([X, Y, Z, N])):
            print('Config shape %s does not match' % config.shape)
            print('with model shape %s.' % [X, Y, Z, N])
            return
        for x in range(X):
            for y in range(Y):
                for z in range(Z):
                    for n in range(N):
                        species = self.lattice.get_species([x, y, z, n + 1])
                        self.lattice.replace_species([x, y, z, n + 1],
                                                     species,
                                                     config[x, y, z, n])
        self._adjust_database()

    def _adjust_database(self):
        """Set the database of processes currently
        possible according to the current configuration.

        """
        for x in range(self.lattice.system_size[0]):
            for y in range(self.lattice.system_size[1]):
                for z in range(self.lattice.system_size[2]):
                    if self.get_backend() == 'lat_int':
                        eval('self.proclist.touchup_cell([%i, %i, %i, 0])'
                            % (x, y, z))
                    else:
                        for n in range(self.lattice.spuck):
                            site_name = self.settings.site_names[n].lower()
                            eval('self.proclist.touchup_%s([%i, %i, %i, %i])'
                                % (site_name, x, y, z, n + 1))
        # DEBUGGING, adjust database
        self.base.update_accum_rate()

    def get_backend(self):
        """Return name of backend that model was compiled with.

        :rtype: str

        """
        if hasattr(self.proclist, 'backend'):
            try:
                return ''.join(self.proclist.backend)
            except:
                return '???'
        else:
            return 'local_smart'

    def xml(self):
        """Returns the XML representation that this model was created from.

        :rtype: str
        """
        return settings.xml

    def nr2site(self, n):
        """Accepts a site index and return the site in human readable
        coordinates.

        :param n: Index of site.
        :type n: int
        :rtype: str
        """
        site = list(lattice.calculate_nr2lattice(n))
        site[-1] = settings.site_names[site[-1] - 1]
        return site

    def post_mortem(self, steps=None, propagate=False, err_code=None):
        """Accepts an integer and generates a post-mortem report
        by running that many steps and returning which process
        would be executed next without executing it.

        :param steps: Number of steps to run before exit occurs
                     (Default: None).
        :type steps: int
        :param propagate: Run this one more step, where error occurs
                          (Default: False).
        :type propagate: bool
        :param err_code: Error code generated by backend if
                         project.meta.debug > 0 at compile time.
        :type err_code: str
        """
        if err_code is not None:
            old, new, found, err_site, steps = err_code
            err_site = self.nr2site(err_site)
            if old >= 0:
                old = sorted(settings.representations.keys())[old]
            else:
                old = 'NULL (%s)' % old

            if new >= 0:
                new = sorted(settings.representations.keys())[new]
            else:
                new = 'NULL (%s)' % new

            if found >= 0:
                found = sorted(settings.representations.keys())[found]
            else:
                found = 'NULL (%s)' % found

            self.do_steps(steps)
            nprocess, nsite = proclist.get_next_kmc_step()
            process = list(
                sorted(settings.rate_constants.keys()))[nprocess - 1]
            site = self.nr2site(nsite)
            print('=====================================')
            print('Post-Mortem Error Report')
            print('=====================================')
            print('  kmos ran %s steps and the next process is "%s"' %
                    (steps, process))
            print('  on site %s,  however this causes oops' % site)
            print('  on site %s because it trys to' % err_site)
            print('  replace "%s" by "%s" but it will find "%s".' %
                  (old, new, found))
            print('  Go fish!')

        else:
            if steps is not None:
                self.do_steps(steps)
            else:
                steps = base.get_kmc_step()
            nprocess, nsite = proclist.get_next_kmc_step()
            process = list(
                sorted(settings.rate_constants.keys()))[nprocess - 1]
            site = self.nr2site(nsite)

            res = "kmos ran %s steps and next it will execute\n" % steps
            res += "process '%s' on site %s." % (process, site)
            print(res)

            if propagate:
                proclist.run_proc_nr(nprocess, nsite)

    def procstat_pprint(self, match=None):
        """Print an overview view process names along with
        the number of times it has been executed.

        :param match: fname pattern to filter matching parameter name.
        :type match: str

        """

        for i, name in enumerate(sorted(self.settings.rate_constants.keys())):
            if match is None:
                print('%s : %.4e' % (name, self.base.get_procstat(i + 1)))
            else:
                if fnmatch(name, match):
                    print('%s : %.4e' % (name, self.base.get_procstat(i + 1)))

    def procstat_normalized(self, match=None):
        """Print an overview view process names along with
        the number of times it has been executed divided by
        the current rate constant times the kmc time.

        Can help to find those processes which are kinetically
        hindered.

        :param match: fname pattern to filter matching parameter name.
        :type match: str

        """
        kmc_time = self.base.get_kmc_time()

        for i, name in enumerate(sorted(self.settings.rate_constants.keys())):
            if match is None or fnmatch(name, match):
                if kmc_time:
                    print('%s : %.4e' % (name, self.base.get_procstat(i + 1) /
                                             self.lattice.system_size.prod() /
                                             self.base.get_kmc_time() /
                                             self.base.get_rate(i + 1)))
                else:
                    print('%s : %.4e' % (name, 0.))

    def rate_ratios(self):
        ratios = []
        for i, iname in enumerate(
                        sorted(self.settings.rate_constants.keys())):
            for j, jname in enumerate(
                            sorted(self.settings.rate_constants.keys())):
                if i != j:  # i == 1 -> 1., don't need that
                    irate = self.base.get_rate(i + 1)
                    jrate = self.base.get_rate(j + 1)
                    ratios.append(('%s/%s' % (iname, jname), irate / jrate))

        # sort ratios in descending order
        ratios.sort(key=lambda x: - x[1])
        res = ''
        for label, ratio in ratios:
            res += ('%s: %s\n' % (label, ratio))
        if INTERACTIVE:
            print(res)
        else:
            return res

    def dump_config(self, filename):
        """Use numpy mechanism to store current configuration in a file.

        :param filename: Name of file, to write configuration to.
        :type filename: str

        """
        np.save('%s.npy' % filename, self._get_configuration())

    def load_config(self, filename):
        """Use numpy mechanism to load configuration from a file. User
        must ensure that size of stored configuration is correct.

        :param filename: Name of file, to write configuration to.
        :type filename: str

        """
        x, y, z = self.lattice.system_size
        spuck = self.lattice.spuck
        config = np.load('%s.npy' % filename)

        self._set_configuration(config)
        self._adjust_database()


class Model_Parameters(object):
    """Holds all user defined parameters of a model in
    concise form. All user defined parameters can be
    accessed and set as attributes, like so ::

        model.parameters.<parameter> = X.Y
    """

    def __init__(self, print_rates=True):
        object.__init__(self)
        self.__dict__.update(settings.parameters)
        self.print_rates = print_rates

    def __setattr__(self, attr, value):
        if not attr in settings.parameters \
           and not attr in ['print_rates']:
            print("Warning: don't know parameter '%s'." % attr)
        if attr in settings.parameters:
            settings.parameters[attr]['value'] = value
            set_rate_constants(print_rates=self.print_rates)
        else:
            self.__dict__[attr] = value

    def __repr__(self):
        fixed_parameters = dict((name, param)
                                for name, param
                                in settings.parameters.items()
                                if not param['adjustable'])
        res = '# kMC model parameters (%i, fixed %i)\n' \
               % (len(settings.parameters), len(fixed_parameters))
        res += '# --------------------\n'
        for attr in sorted(settings.parameters):
            res += ('# %s = %s' % (attr, settings.parameters[attr]['value']))
            if settings.parameters[attr]['adjustable']:
                res += '  # *\n'
            else:
                res += '\n'
        res += '# --------------------\n'
        if not len(fixed_parameters) == len(settings.parameters):
            res += '# * adjustable parameters\n'
        return res

    def names(self, pattern=None):
        """Return names of parameters that match `pattern'

        :param pattern: fname pattern to filter matching parameter name.
        :type pattern: str

        """
        names = []
        for attr in sorted(settings.parameters):
            if pattern is None or fnmatch(attr, pattern):
                names.append(attr)
        return names

    def __call__(self, match=None, interactive=False):
        """Return parameters that match `pattern'

        :param match: fname pattern to filter matching parameter name.
        :type match: str

        """
        res = ''
        for attr in sorted(settings.parameters):
            if match is None or fnmatch(attr, match):
                res += ('# %s = %s\n'
                      % (attr, settings.parameters[attr]['value']))
        if INTERACTIVE:
            print(res)
        else:
            return res


class Model_Rate_Constants(object):
    """Holds all rate constants currently associated with the model.
    To inspect the expression and current settings of it you can just
    call it as a function with a (glob) pattern that matches
    the desired processes, e.g. ::

      model.rate_constant('*ads*')

    could print all rate constants for adsorption. Given of course that
    'ads' is part of the process name. The just get the rate constant
    for one specific process you can use ::

      model.rate_constant.by_name("<process name>")

    To set rate constants manually use ::

      model.rate_constants.set("<pattern>", <rate-constant (expr.)>)

    """

    def __repr__(self):
        """Compact representation of all current rate_constants."""
        res = '# kMC rate constants (%i)\n' % len(settings.rate_constants)
        res += '# ------------------\n'
        for i, proc in enumerate(sorted(settings.rate_constants)):
            rate_expr = settings.rate_constants[proc][0]
            rate_const = base.get_rate(i + 1)
            res += '# %s: %s = %.2e s^{-1}\n' % (proc, rate_expr, rate_const)
        res += '# ------------------\n'

        return res

    def __call__(self, pattern=None):
        """Return rate constants.

        :param pattern: fname pattern to filter matching parameter name.
        :type pattern: str

        """
        res = ''
        for i, proc in enumerate(sorted(settings.rate_constants.keys())):
            if pattern is None or fnmatch(proc, pattern):
                rate_expr = settings.rate_constants[proc][0]
                rate_const = evaluate_rate_expression(rate_expr,
                                                      settings.parameters)
                res += ('# %s: %s = %.2e s^{-1}\n' % (proc, rate_expr,
                                                      rate_const))
        if INTERACTIVE:
            print(res)
        else:
            return res

    def names(self, pattern=None):
        """Return names of processes that match `pattern`.

        :param pattern: fname pattern to filter matching parameter name.
        :type pattern: str

        """
        names = []
        for i, proc in enumerate(sorted(settings.rate_constants.keys())):
            if pattern is None or fnmatch(proc, pattern):
                names.append(proc)
        return names

    def by_name(self, proc):
        """Return rate constant currently set for `proc`

        :param proc: Name of process.
        :type proc: str
        """
        rate_expr = settings.rate_constants[proc][0]
        return evaluate_rate_expression(rate_expr, settings.parameters)

    def inverse(self):
        """Return inverse list of rate constants.

        """
        res = '# kMC rate constants (%i)\n' % len(settings.rate_constants)
        res += '# ------------------\n'
        for proc in sorted(settings.rate_constants):
            rate_expr = settings.rate_constants[proc][0]
            rate_const = evaluate_rate_expression(rate_expr,
                                                  settings.parameters)
            res += '# %s: %.2e s^{-1} = %s\n' % (proc, rate_const, rate_expr)
        res += '# ------------------\n'
        if INTERACTIVE:
            print(res)
        else:
            return res

    def set(self, pattern, rate_constant, parameters=None):
        """Set rate constants. Pattern can be a glob pattern,
        and the rate constant will be applied to all processes,
        where the pattern matches. The rate constant can be either
        a number or a rate expression.

        :param pattern: fname pattern that selects the process affected.
        :type pattern: str
        :param rate_constant: Rate constant to be set.
        :type rate_constant: str or float
        :param parameters: List of parameters to be used when
                           evaluating expression.
        :type parameters: list

        """

        if parameters is None:
            parameters = settings.parameters
        if type(rate_constant) is str:
            rate_constant = evaluate_rate_expression(rate_constant,
                                                     parameters)
        try:
            rate_constant = float(rate_constant)
        except:
            raise UserWarning("Could not convert rate constant to float")
        for i, proc in enumerate(sorted(settings.rate_constants.keys())):
            if pattern is None or fnmatch(proc, pattern):
                base.set_rate_const(i + 1, rate_constant)


class ModelParameter(object):
    """A model parameter to be scanned. If instantiated with only
    one value this parameter will be fixed at this value.

    Use a subclass for specific type of grid.

    :param min: Minimum value for this parameter.
    :type min: float
    :param max: Maximum value for this parameter (Default: min)
    :type max: float
    :param steps: Number of steps between minimum and maximum.
    :type steps: int

    """

    def __init__(self, min, max=None, steps=1, type=None, unit=''):
        self.min = min
        self.max = max if max is not None else min
        self.steps = steps
        self.type = type
        self.unit = unit

    def __repr__(self):
        return ('[%s] min: %s, max: %s, steps: %s'
              % (self.type, self.min, self.max, self.steps))

    def get_grid(self):
        pass


class PressureParameter(ModelParameter):
    """Create a grid of p \in [p_min, p_max] such
    that ln({p}) is a regular grid.

    """

    def __init__(self, *args, **kwargs):
        kwargs['type'] = 'pressure'
        kwargs['unit'] = 'bar'
        super(PressureParameter, self).__init__(*args, **kwargs)

    def get_grid(self):
        from kmos.utils import p_grid
        return p_grid(self.min, self.max, self.steps)


class TemperatureParameter(ModelParameter):
    """Create a grid of p \in [T_min, T_max] such
    that ({T})**(-1) is a regular grid.

    """

    def __init__(self, *args, **kwargs):
        kwargs['type'] = 'temperature'
        kwargs['unit'] = 'K'
        super(TemperatureParameter, self).__init__(*args, **kwargs)

    def get_grid(self):
        from kmos.utils import T_grid
        return T_grid(self.min, self.max, self.steps)


class LogParameter(ModelParameter):
    """Create a log grid  between 10^min and 10^max
    (like np.logspace)

    """

    def __init__(self, *args, **kwargs):
        kwargs['type'] = 'log'
        super(LogParameter, self).__init__(*args, **kwargs)

    def get_grid(self):
        return np.logspace(self.min, self.max, self.steps)


class LinearParameter(ModelParameter):
    """Create a regular grid between min and max.

    """

    def __init__(self, *args, **kwargs):
        kwargs['type'] = 'linear'
        super(LinearParameter, self).__init__(*args, **kwargs)

    def get_grid(self):
        return np.linspace(self.min, self.max, self.steps)


class _ModelRunner(type):

    def __new__(cls, name, bases, dct):
        obj = super(_ModelRunner, cls).__new__(cls, name, bases, dct)
        obj.runner_name = name
        obj.parameters = OrderedDict()
        for key, item in dct.items():
            if key == '__module__':
                pass
            elif isinstance(item, ModelParameter):
                obj.parameters[key] = item

        return obj


class ModelRunner(object):
    """
Setup and initiate many runs in parallel over a regular grid
of parameters. A standard type of script is given below.

To allow execution from multiple hosts connected
to the same filesystem calculated points are blocked
via <classname>.lock. To redo a calculation <classname>.dat
and <classname>.lock should be moved out of the way ::

    from kmos.run import ModelRunner, PressureParameter, TemperatureParameter


    class ScanKinetics(ModelRunner):
        p_O2gas = PressureParameter(1)
        T = TemperatureParameter(600)
        p_COgas = PressureParameter(min=1, max=10, steps=40)
        # ... other parameters to scan


    ScanKinetics().run(init_steps=1e7, sample_steps=1e7, cores=4)

    """

    __metaclass__ = _ModelRunner

    def __product(self, *args, **kwds):
        """Manual implementation of itertools.product for
          python <= 2.5 """

        # product('ABCD', 'xy') --> Ax Ay Bx By Cx Cy Dx Dy
        # product(range(2), repeat=3) --> 000 001 010 011 100 101 110 111
        pools = map(tuple, args) * kwds.get('repeat', 1)
        result = [[]]
        for pool in pools:
            result = [x + [y] for x in result for y in pool]
        for prod in result:
            yield tuple(prod)

    def __split_seq(self, seq, size):
        """Split a list into n chunks of roughly equal size."""
        newseq = []
        splitsize = 1.0 / size * len(seq)
        for i in range(size):
                newseq.append(seq[int(round(i * splitsize)):
                                  int(round((i + 1) * splitsize))])
        return newseq

    def __touch(self, fname, times=None):
        """Pythonic version of Unix touch.

        :param fname: filename.
        :type fname: str
        :param times: timestamp (Default: None meaning now).
        :type times: datetime timestamp

        """
        fhandle = file(fname, 'a')
        try:
            os.utime(fname, times)
        finally:
            fhandle.close()

    def __run_sublist(self, sublist, init_steps, sample_steps, samples, random_seed=None):
        """
        Run sampling run for a list of parameter-tuples.

        :param init_steps: Steps to run model before sampling (.ie. to reach steady-state).
        :type init_steps: int
        :param sample_steps: Number of steps to sample over.
        :type sample_steps: int
        :param cores: Number of parallel processes to launch.
        :type cores: int
        :param samples: Number of samples. Use more samples if precise coverages are needed.
        :type samples: int

        """
        for i, datapoint in enumerate(sublist):
            #============================
            # DEFINE labels
            #===========================
            lockfile = '%s.lock' % (self.runner_name)
            format_string = '_'.join(['%s'] * (len(self.parameters) + 1))
            arguments = tuple([self.runner_name] + list(datapoint))

            input_line = format_string % arguments

            outfile = os.path.abspath('%s.dat' % (self.runner_name))


            #============================
            # lockfile mechanism
            #===========================
            self.__touch(lockfile)
            fdata = file(lockfile)
            readlines = map(lambda x: x.strip(), fdata.readlines())
            fdata.close()
            if input_line in readlines:
                continue
            fdata = file(lockfile, 'a')
            fdata.write('%s\n' % input_line)
            fdata.close()

            #============================
            # SETUP Model
            #===========================
            model = KMC_Model(print_rates=False,
                              banner=False,
                              random_seed=random_seed,
                              cache_file='%s_configs/config_%s.pckl'
                                          % (self.runner_name, input_line))
            for name, value in zip(self.parameters.keys(), datapoint):
                setattr(model.parameters, name, value)

            #============================
            # EVALUATE model
            #===========================
            model.do_steps(int(init_steps))
            data = model.get_std_sampled_data(samples=samples,
                                              sample_size=int(sample_steps),
                                              tof_method='integ')

            if not os.path.exists(outfile):
                out = file(outfile, 'a')
                out.write(model.get_std_header())
                out.write(str(model.parameters))
                out.write("""# If one or more parameters change between data lines\n# the set above corresponds to the first line.\n""")
                out.close()
            out = file(outfile, 'a')
            out.write(data)
            out.close()
            model.deallocate()

    def plot(self,
             rcParams=None,
             touchup=None,
             filename=None,
             backend='Agg',
             suffixes=['png', 'pdf', 'eps'],
             variable_parameters=None,
             fig_width_pt=246.0,
             plot_tofs=None,
             plot_occs=None,
             occ_xlabel=None,
             occ_ylabel=None,
             tof_xlabel=None,
             tof_ylabel=None,
             label=None,
             sublabel=None,
             arrhenius=False,
             ):
        """
        Plot the generated data using matplotlib. By default we will try
        to generate publication quality output of the specified TOFs and
        coverages.
        """
        import matplotlib
        matplotlib.use(backend, warn=False)
        # Suppress backend warning, because we cannot
        # control how often the current method is called from
        # a script and superfluous warning tends to confuse users
        from matplotlib import pyplot as plt


        inches_per_pt = 1.0 / 72.27               # Convert pt to inches
        golden_mean = (np.sqrt(5)-1.0) / 2.0         # Aesthetic ratio
        fig_width = fig_width_pt * inches_per_pt  # width in inches
        fig_height = fig_width * golden_mean       # height in inches
        figsize = [fig_width, fig_height]
        font_size = 10
        tick_font_size = 8
        xlabel_pad = 6
        ylabel_pad = 16

        default_rcParams = {
            'font.family': 'serif',
            'font.serif': 'Computer Modern Roman',
            'font.sans-serif': 'Computer Modern Sans serif',
            'font.size': 10,
            'axes.labelsize': font_size,
            'legend.fontsize': font_size,
            'xtick.labelsize': tick_font_size,
            'ytick.labelsize': tick_font_size,
            'text.usetex': 'false',
            'lines.linewidth': 1.,
        }

        data = np.recfromtxt('%s.dat' % self.runner_name, names=True, deletechars=None)

        model = KMC_Model(print_rates=False,
                          banner=False,)

        # override with user-provided parameters
        if rcParams is not None:
            default_rcParams.update(rcParams)
        matplotlib.rcParams.update(default_rcParams)

        # plot all TOFs defined in model if not specified
        if plot_tofs is None:
            plot_tofs = model.tofs

        if plot_occs is None:
            plot_occs = list(data.dtype.names)
            plot_occs.remove('kmc_time')
            plot_occs.remove('kmc_steps')
            for header_param in model.get_param_header().split():
                plot_occs.remove(header_param)

            for tof in model.tofs:
                tof = tof.replace(')', '').replace('(', '')
                try:
                    plot_occs.remove(tof)
                except ValueError:
                    print('%s not in %s' % (tof, plot_occs))

        # check how many variable parameters we have
        # if not specified

        if variable_parameters is None:
            variable_parameters = {}
            for param_name, param in self.parameters.items():
                if param.steps > 1:
                    variable_parameters[param_name] = param
        else:
            vparams = {}
            for vparam in variable_parameters:
                if vparam in self.parameters:
                    vparams[vparam] = self.parameters[vparam]
                else:
                    raise UserWarning("Request variable not in ModelRunner.")

            variable_parameters = vparams



        ######################
        # plot coverages     #
        ######################
        fig = plt.figure(figsize=figsize)
        if len(variable_parameters) == 0:
            print("No variable parameter. Nothing to plot.")
        elif len(variable_parameters) == 1:
            xvar = variable_parameters.keys()[0]
            data.sort(order=xvar)
            for occ in plot_occs:
                occs = [data[name] for name in data.dtype.names if name.startswith(occ)]
                N_occs = len(occs)
                occ_data = np.array(occs).sum(axis=0) / N_occs
                plt.plot(data[xvar], occ_data, label=occ.replace('_', '\_'))
            legend = plt.legend(loc='best', fancybox=True)
            legend.get_frame().set_alpha(0.5)
            plt.ylim([0, 1])


        elif len(variable_parameters) == 2:
            print("Two variable parameters. Doing a surface plot.")
        else:
            print("Too many variable parameters. No automatic plotting possible.")

        for suffix in suffixes:
            if label is None:
                if sublabel is None:
                    plt.savefig('%s_coverages.%s' % (self.runner_name, suffix), bbox_inces='tight')
                else:
                    plt.savefig('%s_%s_coverages.%s' % (self.runner_name, sublabel, suffix), bbox_inces='tight')
            else:
                if sublabel is None:
                    plt.savefig('%s_coverages.%s' % (label, suffix), bbox_inces='tight')
                else:
                    plt.savefig('%s_%s_coverages.%s' % (label, sublabel, suffix), bbox_inces='tight')


        ######################
        # plot TOFs          #
        ######################
        fig = plt.figure(figsize=figsize)
        if len(variable_parameters) == 0:
            print("No variable parameter. Nothing to plot.")
        elif len(variable_parameters) == 1:
            xvar = variable_parameters.keys()[0]
            param = variable_parameters.values()[0]
            data.sort(order=xvar)
            for tof in plot_tofs:
                tof = tof.replace(')', '').replace('(', '')
                if arrhenius :
                    plt.plot(1000./data[xvar], np.log(data[tof]), label=tof.replace('_', '\_'))
                else:
                    plt.plot(data[xvar], data[tof], label=tof.replace('_', '\_'))
            legend = plt.legend(loc='best', fancybox=True)
            legend.get_frame().set_alpha(0.5)
            if arrhenius:
                plt.xlabel(r'$1000\,/%s$ [%s$^{-1}$]' % (xvar, param.unit))
                plt.ylabel(r'log(TOF)')
            else:
                plt.xlabel(r'\emph{%s} [%s]' % (xvar, param.unit))
                plt.ylabel(r'TOF [s$^{-1}$ cell$^{-1}$]')
        elif len(variable_parameters) == 2:
            print("Two variable parameters. Doing a surface plot.")
        else:
            print("Too many variable parameters. No automatic plotting possible.")

        for suffix in suffixes:
            if label is None:
                plt.savefig('%s_TOFs.%s' % (self.runner_name, suffix), bbox_inches='tight')
            else:
                plt.savefig('%s_TOFs.%s' % (label, suffix), bbox_inches='tight')

        model.deallocate()

    def run(self, init_steps=1e8,
                  sample_steps=1e8,
                  cores=4,
                  samples=1,
                  random_seed=None):
        """Launch the ModelRunner instance. Creates a regular grid over
        all ModelParameters defined in the ModelRunner class.

        :param init_steps: Steps to run model before sampling (.ie. to reach steady-state).
        (Default: 1e8)
        :type init_steps: int
        :param sample_steps: Number of steps to sample over (Default: 1e8)
        :type sample_steps: int
        :param cores: Number of parallel processes to launch.
        :type cores: int
        :param samples: Number of samples. Use more samples if precise coverages are needed (Default: 1).
        :type samples: int

        """

        parameters = []
        for parameter in self.parameters.values():
            parameters.append(parameter.get_grid())
        points = list(self.__product(*tuple(parameters)))

        random.shuffle(points)

        for sub_list in self.__split_seq(points, cores):
            p = Process(target=self.__run_sublist, args=(sub_list,
                                                         init_steps,
                                                         sample_steps,
                                                         samples,
                                                         random_seed,
                                                         ))
            p.start()


def set_rate_constants(parameters=None, print_rates=None):
    """Tries to evaluate the supplied expression for a rate constant
    to a simple real number and sets it for the corresponding process.
    For the evaluation it draws on predefined natural constants, user defined
    parameters and mathematical functions.

    :param parameters: List of parameters to be used when evaluating expression.
                      (Default: None)
    :type parameters: list
    :param print_rates: Print the rates while setting them
                        (Default: True)
    :type print_rates: bool

    """
    proclist = ProclistProxy()
    if print_rates is None:
        print_rates = True

    if parameters is None:
        parameters = settings.parameters

    if print_rates:
        print('-------------------')
    for proc in sorted(settings.rate_constants):
        rate_expr = settings.rate_constants[proc][0]
        rate_const = evaluate_rate_expression(rate_expr, parameters)

        if rate_const < 0.:
            raise UserWarning('%s = %s: Negative rate-constants do no make sense'
                              % (rate_expr, rate_const))
        try:
            base.set_rate_const(getattr(proclist, proc.lower()),
                                rate_const)
            if print_rates:
                n = int(4 * log(rate_const))
                print('%30s: %.3e s^{-1}: %s' % (proc, rate_const, '#' * n))
        except Exception, e:
            raise UserWarning(
                "Could not set %s for process %s!\nException: %s" \
                    % (rate_expr, proc, e))
    if print_rates:
        print('-------------------')


def import_ase():
    """Wrapper for import ASE."""
    try:
        import ase
        import ase.visualize
    except:
        print('Please download the ASE from')
        print('https://wiki.fysik.dtu.dk/ase/')
    return ase


def get_tof_names():
    """Return names turn-over-frequencies (TOF) previously defined in model."""
    tofs = []
    for process, tof_count in settings.tof_count.iteritems():
        for tof in tof_count:
            if tof not in tofs:
                tofs.append(tof)
    return sorted(tofs)


class ProcInt(int):

    def __new__(cls, value, *args, **kwargs):
        return int.__new__(cls, value)

    def __init__(self, value):
        self.procnames = sorted(settings.rate_constants.keys())

    def __repr__(self):
        name = self.procnames[self.__int__() - 1]
        return 'Process model.proclist.%s (%s)' % (name.lower(), self.__int__())


class SiteInt(int):

    def __new__(cls, value, *args, **kwargs):
        return int.__new__(cls, value)

    def __repr__(self):
        x, y, z, n = lattice.calculate_nr2lattice(self.__int__())
        return 'Site (%s, %s, %s, %s) [#%s]' % (x, y, z, n, self.__int__())

    def __getitem__(self, item):
        site = lattice.calculate_nr2lattice(self.__int__())
        return site[item]<|MERGE_RESOLUTION|>--- conflicted
+++ resolved
@@ -188,24 +188,15 @@
     def reset(self):
         self.size = np.array(self.size)
         try:
-<<<<<<< HEAD
-            #first try with drc order
-=======
             #try first with drc order
->>>>>>> 7bcf2797
             proclist.init(self.size,
                 self.system_name,
                 lattice.default_layer,
                 self.settings.random_seed,
                 not self.banner,
-<<<<<<< HEAD
-                20)
-        except:
-=======
                 self.drc_order)
         except:
             #raise UserWarning("Model does not support DRC, consider exporting again")
->>>>>>> 7bcf2797
             try:
                 proclist.init(self.size,
                     self.system_name,
