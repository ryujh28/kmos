#!/usr/bin/env python
"""Entry point module for the command-line
   interface. The kmos executable should be
   on the program path, import this modules
   main function and run it.

"""

#    Copyright 2009-2012 Max J. Hoffmann (mjhoffmann@gmail.com)
#    This file is part of kmos.
#
#    kmos is free software: you can redistribute it and/or modify
#    it under the terms of the GNU General Public License as published by
#    the Free Software Foundation, either version 3 of the License, or
#    (at your option) any later version.
#
#    kmos is distributed in the hope that it will be useful,
#    but WITHOUT ANY WARRANTY; without even the implied warranty of
#    MERCHANTABILITY or FITNESS FOR A PARTICULAR PURPOSE.  See the
#    GNU General Public License for more details.
#
#    You should have received a copy of the GNU General Public License
#    along with kmos.  If not, see <http://www.gnu.org/licenses/>.

<<<<<<< HEAD
import os
import shutil

=======
>>>>>>> 43707e72
usage = {}
usage['all'] = """kmos help all
    Display documentation for all commands.
                """
usage['benchmark'] = """kmos benchmark
    Run 1 mio. kMC steps on model in current directory
    and report runtime.
                     """

if os.name == 'nt':
    usage['build'] = """kmos build
        Build kmc_model.pyd from *f90 files in the
        current directory.
                     """
else:
    usage['build'] = """kmos build
        Build kmc_model.so from *f90 files in the
        current directory.
                     """

usage['help'] = """kmos help <command>
    Print usage information for the given command.
                """
if os.name == 'nt':
    usage['export'] = """kmos export <xml-file> [<export-path>]
        Take a kmos xml-file and export all generated
        source code to the export-path. There try to
        build the kmc_model.pyd.
                        """
else:
    usage['export'] = """kmos export <xml-file> [<export-path>]
        Take a kmos xml-file and export all generated
        source code to the export-path. There try to
        build the kmc_model.so.
                        """
usage['export-settings'] = """kmos export-settings <xml-file> [<export-path>]
    Take a kmos xml-file and export kmc_settings.py
    to the export-path.
                    """
usage['edit'] = """kmos edit <xml-file>
    Open the kmos xml-file in a GUI to edit
    the model.
                """
usage['import'] = """kmos import <xml-file>
    Take a kmos xml-file and open an ipython shell
    with the project_tree imported as pt.
                  """
usage['rebuild'] = """kmos rebuild
    Export code and rebuild binary module from XML
    information included in kmc_settings.py in
    current directory.
                    """

usage['run'] = """kmos run
    Open an interactive shell and create a KMC_Model in it
               """

if os.name == 'nt':
    usage['view'] = """kmos view
        Take a kmc_model.pyd and kmc_settings.py in the
        same directory and start to simulate the
        model visually.
                     """
else:
    usage['view'] = """kmos view
        Take a kmc_model.so and kmc_settings.py in the
        same directory and start to simulate the
        model visually.
                     """


def get_options(args=None, get_parser=False):
    import optparse
    import os
    from glob import glob
    import kmos

    parser = optparse.OptionParser(
        'Usage: %prog [help] ('
        + '|'.join(sorted(usage.keys()))
        + ') [options]',
        version=kmos.__version__)

    parser.add_option('-s', '--source-only',
                      dest='source_only',
                      action='store_true',
                      default=False)

    parser.add_option('-p', '--path-to-f2py',
                      dest='path_to_f2py',
                      default='f2py')

    parser.add_option('-c','--code-generator',
                     dest='code_generator',
                     default='local_smart')

    try:
        from numpy.distutils.fcompiler import get_default_fcompiler
        from numpy.distutils import log
        log.set_verbosity(-1, True)
        fcompiler = get_default_fcompiler()
    except:
        fcompiler = 'gfortran'

    parser.add_option('-f', '--fcompiler',
                     dest='fcompiler',
                     default=os.environ.get('F2PY_FCOMPILER', fcompiler ))

    if args is not None:
        options, args = parser.parse_args(args.split())
    else:
        options, args = parser.parse_args()
    if len(args) < 1:
        parser.error('Command expected')
    if get_parser:
        return options, args, parser
    else:
        return options, args


def main(args=None):
    """The CLI main entry point function.

    The optional argument args, can be used to
    directly supply command line argument like

    $ kmos <args>

    otherwise args will be taken from STDIN.

    """

    from glob import glob

    options, args, parser = get_options(args, get_parser=True)

    if args[0] == 'benchmark':
        from sys import path
        path.append(os.path.abspath(os.curdir))
        nsteps = 1000000
        from time import time
        from kmos.run import KMC_Model
        model = KMC_Model(print_rates=False, banner=False)
        time0 = time()
        model.do_steps(nsteps)
        needed_time = time() - time0
        print('%s steps took %.2f seconds' % (nsteps, needed_time))
        print('Or %.2e steps/s' % (1e6 / needed_time))
        model.deallocate()
    elif args[0] == 'build':
        from kmos.utils import build
        build(options)
    elif args[0] == 'edit':
        from kmos import gui
        gui.main()
    elif args[0] == 'export-settings':
        import kmos.types
        import kmos.io
        from kmos.io import ProcListWriter

        if len(args) < 2:
            parser.error('XML file and export path expected.')
        if len(args) < 3:
            out_dir = os.path.splitext(args[1])[0]
            print('No export path provided. Exporting to %s' % out_dir)
            args.append(out_dir)

        xml_file = args[1]
        export_dir = args[2]
        project = kmos.types.Project()
        project.import_xml_file(xml_file)

        writer = ProcListWriter(project, export_dir)
        writer.write_settings()

    elif args[0] == 'export':
        import kmos.types
        import kmos.io
        from kmos.utils import build
        if len(args) < 2:
            parser.error('XML file and export path expected.')
        if len(args) < 3:
            out_dir = os.path.splitext(args[1])[0]
            print('No export path provided. Exporting to %s' % out_dir)
            args.append(out_dir)

        xml_file = args[1]
        export_dir = os.path.join(args[2], 'src')

        project = kmos.types.Project()
        project.import_xml_file(xml_file)

        kmos.io.export_source(project,
                              export_dir,
                              code_generator=options.code_generator)

        if ((os.name == 'posix'
           and os.uname()[0] == 'Linux')
           or os.name == 'nt') \
           and not options.source_only:
            os.chdir(export_dir)
            build(options)
            for out in glob('kmc_*'):
                if os.path.exists('../%s' % out):
                    overwrite = raw_input(('Should I overwrite existing %s ?'
                                           '[y/N]  ') % out).lower()
                    if overwrite.startswith('y'):
                        os.remove('../%s' % out)
                        shutil.move(out, '..')
                else:
                    shutil.move(out, '..')

    elif args[0] == 'export-settings':
        import kmos.io
        pt = kmos.io.import_xml_file(args[1])
        if len(args) < 3:
            out_dir = os.path.splitext(args[1])[0]
            print('No export path provided. Exporting kmc_settings.py to %s'
                   % out_dir)
            args.append(out_dir)

        if not os.path.exists(args[2]):
            os.mkdir(args[2])
        elif not os.path.isdir(args[2]):
            raise UserWarning("Cannot overwrite %s; Exiting;" % args[2])
        writer = kmos.io.ProcListWriter(pt, args[2])
        writer.write_settings()

<<<<<<< HEAD
=======
    elif args[0] == 'export-view':
        out_dir = os.path.splitext(args[1])[0]
        print('No export path provided. Exporting to %s' % out_dir)
        args.append(out_dir)
        os.system('kmos-export-program %s %s' % (args[1], args[2]))
        os.chdir(out_dir)
        main('view')

    elif args[0] == 'all':
        print('Interpreting: all -> help all\n\n')
        main('help all')
>>>>>>> 43707e72
    elif args[0] == 'help':
        if len(args) < 2:
            parser.error('Which help do you  want?')
        if args[1] == 'all':
            for command in sorted(usage):
                print(usage[command])
        elif args[1] in usage:
            print('Usage: %s\n' % usage[args[1]])
        else:
<<<<<<< HEAD
            parser.error('Command "%s" not known or not documented.' % args[1])
=======
            raise Exception('Command "%s" not known or not documented.'
                            % args[1])
>>>>>>> 43707e72

    elif args[0] == 'import':
        import kmos.io
        if not len(args) >= 2:
            raise UserWarning('XML file name expected.')
        global pt
        pt = kmos.io.import_xml_file(args[1])
        sh(banner='Note: pt = kmos.io.import_xml(\'%s\')' % args[1])

    elif args[0] == 'rebuild':
        from sys import path
        path.append(os.path.abspath(os.curdir))
        from tempfile import mktemp
        if not os.path.exists('kmc_model.so') \
           and not os.path.exists('kmc_model.pyd'):
            raise Exception('No kmc_model.so found.')
        if not os.path.exists('kmc_settings.py'):
            raise Exception('No kmc_settings.py found.')

        from kmos.run import KMC_Model

        model = KMC_Model(print_rates=False, banner=False)
        tempfile = mktemp()
        f = file(tempfile, 'w')
        f.write(model.xml())
        f.close()

        for kmc_model in glob('kmc_model.*'):
            os.remove(kmc_model)
        os.remove('kmc_settings.py')
        main('export %s .' % tempfile)
        os.remove(tempfile)
        model.deallocate()

    elif args[0] == 'run':
        from sys import path
        path.append(os.path.abspath(os.curdir))
        from kmos.run import KMC_Model

        model = KMC_Model(print_rates=False)
        global model
        sh(banner='Note: model = KMC_Model(print_rates=False)')
        model.deallocate()

    elif args[0] == 'view':
        from sys import path
        path.append(os.path.abspath(os.curdir))
        from kmos import view
        view.main()

    else:
        parser.error('Command "%s" not understood.' % args[0])


def sh(banner):
    """Wrapper around interactive ipython shell
    that factors out ipython version depencies.

    """

    import IPython
    if hasattr(IPython, 'release') and \
       map(int, IPython.release.version.split('.')) >= [0, 11]:
        from IPython.frontend.terminal.embed \
            import InteractiveShellEmbed
        InteractiveShellEmbed(banner1=banner)()
    else:
        from IPython.Shell import IPShellEmbed
        IPShellEmbed(banner=banner)()<|MERGE_RESOLUTION|>--- conflicted
+++ resolved
@@ -22,12 +22,9 @@
 #    You should have received a copy of the GNU General Public License
 #    along with kmos.  If not, see <http://www.gnu.org/licenses/>.
 
-<<<<<<< HEAD
 import os
 import shutil
 
-=======
->>>>>>> 43707e72
 usage = {}
 usage['all'] = """kmos help all
     Display documentation for all commands.
@@ -256,20 +253,6 @@
         writer = kmos.io.ProcListWriter(pt, args[2])
         writer.write_settings()
 
-<<<<<<< HEAD
-=======
-    elif args[0] == 'export-view':
-        out_dir = os.path.splitext(args[1])[0]
-        print('No export path provided. Exporting to %s' % out_dir)
-        args.append(out_dir)
-        os.system('kmos-export-program %s %s' % (args[1], args[2]))
-        os.chdir(out_dir)
-        main('view')
-
-    elif args[0] == 'all':
-        print('Interpreting: all -> help all\n\n')
-        main('help all')
->>>>>>> 43707e72
     elif args[0] == 'help':
         if len(args) < 2:
             parser.error('Which help do you  want?')
@@ -279,12 +262,8 @@
         elif args[1] in usage:
             print('Usage: %s\n' % usage[args[1]])
         else:
-<<<<<<< HEAD
-            parser.error('Command "%s" not known or not documented.' % args[1])
-=======
             raise Exception('Command "%s" not known or not documented.'
                             % args[1])
->>>>>>> 43707e72
 
     elif args[0] == 'import':
         import kmos.io
