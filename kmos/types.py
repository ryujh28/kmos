#!/usr/bin/env python
"""Holds all the data models used in kmos.
"""

# stdlib imports
import os
import re
from fnmatch import fnmatch

# numpy
import numpy as np


# XML handling
try:
    from lxml import etree as ET
except:
    ET = None
# Need to pretty print XML
from xml.dom import minidom

# kmos own modules
from kmos.utils import CorrectlyNamed
from kmos.config import APP_ABS_PATH

kmcproject_v0_1_dtd = '/kmc_project_v0.1.dtd'
kmcproject_v0_2_dtd = '/kmc_project_v0.2.dtd'
kmcproject_v0_3_dtd = '/kmc_project_v0.3.dtd'
xml_api_version = (0, 3)


class FixedObject(object):

    """Handy class that easily allows to define data structures
    that can only hold a well-defined set of fields
    """
    attributes = []

    def __init__(self, **kwargs):
        self.__doc__ = ('\nAllowed keywords: %s' % self.attributes)
        for attribute in self.attributes:
            if attribute in kwargs:
                self.__dict__[attribute] = kwargs[attribute]
        for key in kwargs:
            if key not in self.attributes:
                raise AttributeError(
                    'Tried to initialize illegal attribute %s' % key)

    def __setattr__(self, attrname, value):
        if attrname in self.attributes + ['__doc__']:
            self.__dict__[attrname] = value
        else:
            raise AttributeError('Tried to set illegal attribute %s'
                                 % attrname)

    def __hash__(self):
        """Since python-kiwi update to 1.9.32 it requires all objecst in
           a object tree to be hashable. So, here we give it a hash
           function that is just 'good enough' to do the job.

        """
        return hash(self.__class__.__name__)


class Project(object):

    """A Project is where (almost) everything comes together.
    A Project holds all other elements needed to describe one
    kMC Project ready to be manipulated, exported, or imported.

    The overall structure is the following as is also displayed
    in the editor GUI.

    Project::

        - Meta
        - Parameters
        - Lattice(s)
        - Species
        - Processes
    """

    def __init__(self):
        self.meta = Meta()
        self.layer_list = LayerList()
        self.lattice = self.layer_list
        self.parameter_list = ParameterList()
        self.species_list = SpeciesList()
        self.process_list = ProcessList()
        self.output_list = OutputList()

        # Quick'n'dirty define access functions
        # needed in context with GTKProject
        self.get_layers = lambda: sorted(self.layer_list,
                                         key=lambda x: x.name)

        self.add_output = lambda output: self.output_list.append(output)
        self.get_outputs = lambda: sorted(self.output_list,
                                          key=lambda x: x.name)

    def get_speciess(self, pattern=None):
        """Return list of species in Project.

        :param pattern: Pattern to fnmatch name of process against.
        :type pattern: str
        """
        return sorted([item for item in self.species_list
                       if pattern is None or fnmatch(item.name, pattern)
                       ], key=lambda x: x.name)

    def get_parameters(self, pattern=None):
        """Return list of parameters in Project.

        :param pattern: Pattern to fnmatch name of parameter against.
        :type pattern: str
        """
        return sorted([item for item in self.parameter_list
                       if pattern is None or fnmatch(item.name, pattern)
                       ], key=lambda x: x.name)

    def get_processes(self, pattern=None):
        """Return list of processes.

        :param pattern: Pattern to fnmatch name of process against.
        :type pattern: str
        """
        return sorted([item for item in self.process_list
                       if pattern is None or fnmatch(item.name, pattern)
                       ], key=lambda x: x.name)

    def add_parameter(self, *parameters, **kwargs):
        """Add a parameter to the project. A Parameter,
        or keywords that are passed to the Parameter
        constructor are accepted.

        :param name: The name of the parameter.
        :type name: str
        :param value: Default value of parameter.
        :type value: float
        :param adjustable: Create controller in GUI.
        :type adjustable: bool
        :param min: Minimum value for controller.
        :type min: float
        :param max: Maximum value for controller.
        :type max: float
        :param scale: Controller scale: 'log' or 'lin'
        :type scale: str

        """

        for parameter in parameters:
            self.parameter_list.append(parameter)

        if kwargs:
            parameter = Parameter(**kwargs)
            self.parameter_list.append(parameter)
            return parameter

    def add_process(self, *processes, **kwargs):
        """Add a process to the project. A Process,
        or keywords that are passed to the Process
        constructor are accepted.

        :param name: Name of process.
        :type name: str
        :param rate_constant: Expression for rate constant.
        :type rate_constant: str
        :param condition_list: List of conditions (class Condition).
        :type condition_list: list.
        :param action_list: List of conditions (class Action).
        :type action_list: list.
        :param enabled: Switch this process on or of.
        :type enabled: bool.
        :param chemical_expression: Chemical expression (i.e: A@site1 + B@site2 -> empty@site1 + AB@site2) to generate process from.
        :type chemical_expression: str.
        :param tof_count: Stoichiometric factor for observable products {'NH3': 1, 'H2O(gas)': 2}. Hint: avoid space in keys.
        :type tof_count: dict.

        """
        for process in processes:
            self.process_list.append(process)
        if kwargs:
            if 'conditions' in kwargs:
                kwargs['condition_list'] = kwargs['conditions']
                kwargs.pop('conditions')
            if 'actions' in kwargs:
                kwargs['action_list'] = kwargs['actions']
                kwargs.pop('actions')
            process = Process(**kwargs)
            self.process_list.append(process)
        return process

    def parse_process(self, string):
        """Generate processes using a shorthand notation like, e.g. ::
            process_name; species1A@coord1 + species2A@coord2 + ... -> species1B@coord1 + species2A@coord2 + ...; rate_constant_expression

            .

            :param string: shorthand notation for process
            :type string: str

        """
        process = parse_process(string, self)
        return process

    def parse_and_add_process(self, string):
        """Generate and add processes using a shorthand notation like, e.g. ::
            process_name; species1A@coord1 + species2A@coord2 + ... -> species1B@coord1 + species2A@coord2 + ...; rate_constant_expression

            .

            :param string: shorthand notation for process
            :type string: str

        """
        process = parse_process(string, self)
        self.process_list.append(process)
        return process

    def add_species(self, *speciess, **kwargs):
        """Add a species to the project. A Species,
        or keywords that are passed to the Species
        constructor are accepted.

        :param name: Name of species.
        :type name: str
        :param color: Color of species in editor GUI (#ffffff hex-type specification).
        :type color: str
        :param representation: ase.atoms.Atoms constructor describing species geometry.
        :type representation: str
        :param tags: Tags of species (space separated string).
        :type tags: str

        """
        for species in speciess:
            self.species_list.append(species)
        if kwargs:
            species = Species(**kwargs)
            self.species_list.append(species)

        # if it is the first species and the
        # default species has not been set
        # do it now!
        if len(self.species_list) == 1 and \
           not hasattr(self.species_list, 'default_species'):
            self.species_list.default_species = species.name

        return species

    def add_layer(self, *layers, **kwargs):
        """Add a layer to the project. A Layer,
        or keywords that are passed to the Layer
        constructor are accepted.

        :param layers: List of layers.
        :type layers: list
        :param cell: Size of unit-cell.
        :type cell: np.array (3x3)
        :param default_layer: name of default layer.
        :type default_layer: str.

        """
        for layer in layers:
            self.layer_list.append(layer)
        if kwargs:
            layer = Layer(**kwargs)
            self.layer_list.append(layer)

        # if it is the first layer and default_layer
        # or substrate_layer have not been set
        # do it now!
        if len(self.layer_list) == 1:
            if not hasattr(self.layer_list, 'default_layer'):
                self.layer_list.default_layer = layer.name
            if not hasattr(self.layer_list, 'substrate_layer'):
                self.layer_list.substrate_layer = layer.name
        return layer

    def add_site(self, **kwargs):
        """Add a site to the project. The
        arguments are

        add_site(layer_name, site)

        :param name: Name of layer to add the site to.
        :type name: str
        :param site: Site instance to add.
        :type site: Site

        """

        try:
            layer_name = kwargs.pop('layer')
        except:
            raise UserWarning('Argument layer required.')

        try:
            layer = [layer for layer in self.get_layers()
                     if layer.name == layer_name][0]
        except:
            raise UserWarning('Layer %s not found.' % layer_name)
        layer.add_site(**kwargs)

    def __repr__(self):
        try:
            return self._get_xml_string()
        except (TypeError, AttributeError):
            return self._get_ini_string()

    def _get_xml_string(self):
        """Produces an XML representation of the project data
        """
        return prettify_xml(self._get_etree_xml())

    def _get_ini_string(self):
        """Return representation of model as can be written into a *.ini File.

        """
        from ConfigParser import ConfigParser
        from StringIO import StringIO

        config = ConfigParser()
        config.optionxform = str
        # Meta
        config.add_section('Meta')
        config.set('Meta', 'author', self.meta.author)
        config.set('Meta', 'email', self.meta.email)
        config.set('Meta', 'model_name', self.meta.model_name)
        config.set('Meta', 'model_dimension', self.meta.model_dimension)
        config.set('Meta', 'debug', self.meta.debug)

        config.add_section('SpeciesList')
        if hasattr(self.species_list, 'default_species'):
            config.set('SpeciesList', 'default_species',
                       self.species_list.default_species)
        else:
            config.set('SpeciesList', 'default_species', '')

        for species in self.get_speciess():
            section_name = 'Species %s' % species.name
            config.add_section(section_name)
            if hasattr(species, 'representation'):
                config.set(section_name,
                           'representation', species.representation)
            if hasattr(species, 'color'):
                config.set(section_name, 'color', species.color)
            config.set(section_name, 'tags', getattr(species, 'tags'))

        for parameter in self.get_parameters():
            section_name = 'Parameter %s' % parameter.name
            config.add_section(section_name)
            config.set(section_name, 'value', parameter.value)
            config.set(section_name, 'adjustable', str(parameter.adjustable))
            config.set(section_name, 'min', str(parameter.min))
            config.set(section_name, 'max', str(parameter.max))
            if hasattr(parameter, 'scale'):
                config.set(section_name, 'scale', str(parameter.scale))
            else:
                config.set(section_name, 'scale', 'linear')

        config.add_section('Lattice')
        if hasattr(self.layer_list, 'cell'):
            config.set('Lattice', 'cell_size', ' '.join(
                [str(i) for i in self.layer_list.cell.flatten()]))

            if hasattr(self.layer_list, 'default_layer'):
                config.set(
                    'Lattice', 'default_layer', self.layer_list.default_layer)

            if hasattr(self.layer_list, 'substrate_layer'):
                config.set('Lattice',
                           'substrate_layer',
                           self.layer_list.substrate_layer)

        if hasattr(self.layer_list, 'representation'):
            config.set('Lattice',
                       'representation',
                       self.layer_list.representation)

        for layer in self.get_layers():
            section_name = 'Layer %s' % layer.name
            config.add_section(section_name)
            config.set(section_name, 'color', layer.color)

            for site in layer.sites:
                config.set(section_name, 'site %s' % site.name,
                           '%s; %s; %s' %
                           (tuple(site.pos),
                            site.default_species,
                            site.tags,
                            ))

        for process in self.get_processes():
            section_name = 'Process %s' % process.name
            config.add_section(section_name)
            config.set(section_name, 'rate_constant', process.rate_constant)
            config.set(section_name, 'otf_rate', process.otf_rate)
            config.set(section_name, 'enabled', str(process.enabled))
            if process.bystander_list:
                bystanders = [bystander._shorthand()
                              for bystander in process.bystander_list]
                print(process.name)
                print(bystanders)
                config.set(section_name, 'bystanders', ' + '.join(bystanders))
            if process.tof_count:
                config.set(section_name, 'tof_count', str(process.tof_count))
            conditions = [condition._shorthand()
                          for condition in process.condition_list]
            config.set(section_name, 'conditions',
                       ' + '.join(conditions))

            actions = [action._shorthand() for action in process.action_list]
            config.set(section_name, 'actions',
                       ' + '.join(actions))

        f = StringIO()
        config.write(f)

        return f.getvalue()

    def _get_etree_xml(self):
        """Produces an ElemenTree object
        representing the Project"""
        # build XML Tree
        root = ET.Element('kmc')
        root.set('version', str(xml_api_version))
        meta = ET.SubElement(root, 'meta')
        if hasattr(self.meta, 'author'):
            meta.set('author', self.meta.author)
        if hasattr(self.meta, 'email'):
            meta.set('email', self.meta.email)
        if hasattr(self.meta, 'model_name'):
            meta.set('model_name', self.meta.model_name)
        if hasattr(self.meta, 'model_dimension'):
            meta.set('model_dimension', str(self.meta.model_dimension))
        if hasattr(self.meta, 'debug'):
            meta.set('debug', str(self.meta.debug))
        species_list = ET.SubElement(root, 'species_list')
        if hasattr(self.species_list, 'default_species'):
            species_list.set('default_species',
                             self.species_list.default_species)
        else:
            species_list.set('default_species', '')

        for species in self.get_speciess():
            species_elem = ET.SubElement(species_list, 'species')
            species_elem.set('name', species.name)
            if hasattr(species, 'representation'):
                species_elem.set('representation', species.representation)
            if hasattr(species, 'color'):
                species_elem.set('color', species.color)
            species_elem.set('tags', getattr(species, 'tags'))
        parameter_list = ET.SubElement(root, 'parameter_list')
        for parameter in self.get_parameters():
            parameter_elem = ET.SubElement(parameter_list, 'parameter')
            parameter_elem.set('name', parameter.name)
            parameter_elem.set('value', str(parameter.value))
            parameter_elem.set('adjustable', str(parameter.adjustable))
            parameter_elem.set('min', str(parameter.min))
            parameter_elem.set('max', str(parameter.max))
            if hasattr(parameter, 'scale'):
                parameter_elem.set('scale', str(parameter.scale))
            else:
                parameter_elem.set('scale', 'linear')

        lattice_elem = ET.SubElement(root, 'lattice')
        if hasattr(self.layer_list, 'cell'):
            lattice_elem.set('cell_size',
                             ' '.join([str(i)
                                       for i in
                                       self.layer_list.cell.flatten()]))
            if hasattr(self.layer_list, 'default_layer'):
                lattice_elem.set('default_layer',
                                 self.layer_list.default_layer)
            if hasattr(self.layer_list, 'substrate_layer'):
                lattice_elem.set('substrate_layer',
                                 self.layer_list.substrate_layer)
        if hasattr(self.layer_list, 'representation'):
            lattice_elem.set('representation', self.layer_list.representation)
        for layer in self.get_layers():
            layer_elem = ET.SubElement(lattice_elem, 'layer')
            layer_elem.set('name', layer.name)
            layer_elem.set('color', layer.color)

            for site in layer.sites:
                site_elem = ET.SubElement(layer_elem, 'site')
                site_elem.set('pos', '%s %s %s' % tuple(site.pos))
                site_elem.set('type', site.name)
                site_elem.set('tags', site.tags)
                site_elem.set('default_species', site.default_species)

        process_list = ET.SubElement(root, 'process_list')
        for process in self.get_processes():
            process_elem = ET.SubElement(process_list, 'process')
            process_elem.set('rate_constant', process.rate_constant)
            if process.otf_rate:
                process_elem.set('otf_rate', process.otf_rate)
            process_elem.set('name', process.name)
            process_elem.set('enabled', str(process.enabled))
            if process.tof_count:
                process_elem.set('tof_count', str(process.tof_count))
            for condition in process.condition_list:
                condition_elem = ET.SubElement(process_elem, 'condition')
                condition_elem.set('species', condition.species)
                condition_elem.set('coord_layer', condition.coord.layer)
                condition_elem.set('coord_name', condition.coord.name)
                condition_elem.set('coord_offset',
                                   ' '.join([str(i) for i in condition.coord.offset]))
            for action in process.action_list:
                action_elem = ET.SubElement(process_elem, 'action')
                action_elem.set('species', action.species)
                action_elem.set('coord_layer', action.coord.layer)
                action_elem.set('coord_name', action.coord.name)
                action_elem.set('coord_offset',
                                ' '.join([str(i) for i in action.coord.offset]))
            if hasattr(process, 'bystander_list'):
                for bystander in process.bystander_list:
                    bystander_elem = ET.SubElement(process_elem, 'bystander')
                    bystander_elem.set(
                        'allowed_species', ' '.join(bystander.allowed_species))
                    bystander_elem.set('coord_layer', bystander.coord.layer)
                    bystander_elem.set('coord_name', bystander.coord.name)
                    bystander_elem.set('coord_offset',
                                       ' '.join([str(i) for i in bystander.coord.offset]))
                    if bystander.flag:
                        bystander_elem.set('flag', bystander.flag)

        output_list = ET.SubElement(root, 'output_list')
        for output in self.get_outputs():
            if output.output:
                output_elem = ET.SubElement(output_list, 'output')
                output_elem.set('item', output.name)
        return root

    def shorten_names(self, max_length=15):
        if max_length < 5 :
            raise UserWarning("Max variable length has to be at least 5.")
        if max_length < 0 :
            max_length > 9999

        import pprint
        digits = 4
        abbreviation_map = {}
        fullform_map = {}
        stub_map = {}

        for process in self.process_list:
            if len(process.name) > max_length - digits:
                long_name = process.name
                stub = process.name[:max_length - digits]
                short_number = len(stub_map.get(stub, []))
                short_name = '{stub}{short_number:04d}'.format(**locals())
                stub_map.setdefault(stub, []).append((short_name, long_name))
                abbreviation_map[short_name] = long_name
                fullform_map[long_name] = short_name

                process.name = short_name

        with open('abbreviations_{self.meta.model_name}.dat'.format(**locals()), 'w') as outfile:
            outfile.write(pprint.pformat(stub_map))

    def save(self, filename=None, validate=True):
        if filename is None:
            filename = self.filename
        if filename.endswith('.xml'):
            self.export_xml_file(filename, validate=validate)
        elif filename.endswith('.ini'):
            with open(filename, 'w') as outfile:
                outfile.write(self._get_ini_string())
        else:
            raise UserWarning('Cannot export to file suffix %s' %
                              os.path.splitext(filename)[-1])

    def export_xml_file(self, filename, validate=True):
        f = file(filename, 'w')
        f.write(str(self))
        f.close()

        if validate:
            self.validate_model()

    def import_file(self, filename):
        if filename.endswith('.ini'):
            self.import_ini_file(filename)
        elif filename.endswith('.xml'):
            self.import_xml_file(filename)

        else:
            raise UserWarning(
                'Don\'t know what to do with this file ending %s' % filename)

        self.filename = filename

    def import_ini_file(self, filename):
        from ConfigParser import ConfigParser
        from kmos.utils import evaluate_template
        from StringIO import StringIO

        config = ConfigParser()
        config.optionxform = str
        if type(filename) is str:
            with open(filename) as infile:
                inputtxt = infile.read()
        else:
            inputtxt = filename.read()

        infile = StringIO()
        infile.write(evaluate_template(inputtxt, escape_python=True, pt=self))
        infile.seek(0)
        config.readfp(infile)

        for section in config.sections():
            if section == 'Lattice':
                options = config.options(section)
                for option in options:
                    value = config.get(section, option)
                    if option == 'cell_size':
                        cell = np.array([float(i)
                                         for i in
                                         value.split()])
                        if len(cell) == 3:
                            self.layer_list.cell = np.diag(cell)
                        elif len(cell) == 9:
                            self.layer_list.cell = cell.reshape(3, 3)
                        else:
                            raise UserWarning('%s not understood' % cell)
                    elif option == 'default_layer':
                        self.layer_list.default_layer = value
                if 'default_layer' in options:
                    self.layer_list.default_layer = config.get(
                        section, 'default_layer')

                if 'substrate_layer' in options:
                    self.layer_list.substrate_layer = config.get(
                        section, 'substrate_layer')

                if 'representation' in options:
                    self.layer_list.representation = config.get(
                        section, 'representation')

            elif section.startswith('Layer '):
                options = config.options(section)
                layer_name = section.split()[-1]
                if 'color' in options:
                    layer = self.add_layer(Layer(name=layer_name,
                                                 color=config.get(section, 'color')))
                else:
                    layer = self.add_layer(Layer(name=layer_name))

                if not hasattr(self.layer_list, 'default_layer'):
                    self.layer_list.default_layer = layer_name
                if not hasattr(self.layer_list, 'substrate_layer'):
                    self.layer_list.substrate_layer = layer_name

                for option in options:
                    if option.startswith('site'):
                        name = option.split()[-1]
                        pos_line = config.get(section, option).split(';')
                        if len(pos_line) == 3:
                            pos, default_species, tags = pos_line
                            pos = tuple(eval(pos))
                            site = Site(name=name.strip(),
                                        pos=pos,
                                        default_species=default_species.strip(),
                                        tags=tags.strip())
                        elif len(pos_line) == 2:
                            pos, default_species = pos_line
                            pos = tuple(eval(pos))
                            tags = ''
                            site = Site(name=name.strip(),
                                        pos=pos,
                                        default_species=default_species.strip(),)
                        elif len(pos_line) == 1:
                            pos = tuple(eval(pos_line[0]))

                            if hasattr(self.species_list, 'default_species'):
                                default_species = self.species_list.default_species
                                site = Site(name=name.strip(),
                                            pos=pos,
                                            default_species=default_species.strip(),)
                            else:
                                site = Site(name=name.strip(),
                                            pos=pos,)

                        layer.sites.append(site)
            elif section == 'Meta':
                options = config.options(section)
                for option in options:
                    value = config.get(section, option)
                    self.meta.add({option: value})
            elif section.startswith('Parameter '):
                options = config.options(section)
                name = section.split()[-1]
                min = config.getfloat(section, 'min') if 'min' in options else 0.
                max = config.getfloat(section, 'max') if 'max' in options else 0.
                value = config.get(section, 'value') if 'value' in options else None
                scale = config.get(section, 'scale') if 'scale' in options else 'linear'
                adjustable = config.getboolean(section, 'adjustable') if 'adjustable' in options else None
                self.add_parameter(Parameter(name=name,
                                             value=value,
                                             min=min,
                                             max=max,
                                             scale=scale,
                                             adjustable=adjustable,))

            elif section.startswith('Process '):
                options = config.options(section)
                name = section.split()[-1]
                rate_constant = config.get(section, 'rate_constant')
                if 'otf_rate' in options:
                    otf_rate = config.get(section, 'otf_rate')
                    if otf_rate.strip() == 'None':
                        otf_rate = None
                else:
                    otf_rate = None

                if 'tof_count' in options:
                    tof_count = config.get(section, 'tof_count')
                    if not tof_count: tof_count = {}
                else:
                    tof_count = None

                if 'enabled' in options:
                    enabled = config.getboolean(section, 'enabled')
                else:
                    enabled = True

                process = self.add_process(Process(name=name,
                                                   rate_constant=rate_constant,
                                                   tof_count=tof_count,
                                                   otf_rate=otf_rate,
                                                   enabled=enabled))

                for action in [x.strip() for x in config.get(section, 'actions').split('+')]:
                    try:
                        species, coord = action.split('@')
                    except:
                        print(action)
                        print(action.split('@'))
                        raise
                    coord = coord.split('.')
                    if len(coord) == 3:
                        name, offset, layer = coord
                        offset = eval(offset)
                    elif len(coord) == 2:
                        name, offset = coord
                        offset = eval(offset)
                        layer = [
                            x.split()[-1] for x in config.sections() if x.startswith('Layer')][0]
                    else:
                        name = coord[0]
                        offset = (0, 0, 0)
                        layer = [
                            x.split()[-1] for x in config.sections() if x.startswith('Layer')][0]

                    process.add_action(Action(
                        species=species,
                        coord=Coord(name=name,
                                    offset=offset,
                                    layer=layer)))

                for condition in [x.strip() for x in config.get(section, 'conditions').split('+')]:
                    species, coord = condition.split('@')
                    coord = coord.split('.')
                    if len(coord) == 3:
                        name, offset, layer = coord
                        offset = eval(offset)
                    elif len(coord) == 2:
                        name, offset = coord
                        offset = eval(offset)
                        layer = [
                            x.split()[-1] for x in config.sections() if x.startswith('Layer')][0]
                    else:
                        name = coord[0]
                        offset = (0, 0, 0)
                        layer = [
                            x.split()[-1] for x in config.sections() if x.startswith('Layer')][0]

                    process.add_condition(Condition(
                        species=species,
                        coord=Coord(name=name,
                                    offset=offset,
                                    layer=layer)))

                if 'bystanders' in config.options(section):
                    for bystander in [x.strip() for x in config.get(section, 'bystanders').split('+')]:
                        allowed_species, coord = bystander.split('@')
                        allowed_species = eval(allowed_species)

                        coord, flag = coord.split('|')
                        coord = coord.split('.')
                        if len(coord) == 3:
                            name, offset, layer = coord
                            offset = eval(offset)
                        elif len(coord) == 2:
                            name, offset = coord
                            offset = eval(offset)
                            layer = [
                                x.split()[-1] for x in config.sections() if x.startswith('Layer')][0]
                        else:
                            name = coord[0]
                            offset = (0, 0, 0)
                            layer = [
                                x.split()[-1] for x in config.sections() if x.startswith('Layer')][0]

                        process.add_bystander(Bystander(
                            allowed_species=allowed_species,
                            flag=flag,
                            coord=Coord(name=name,
                                        offset=offset,
                                        layer=layer)))

            elif section == 'SpeciesList':
                self.species_list.default_species = \
                    config.get(section, 'default_species') \
                    if 'default_species' in config.options(section) \
                    else ''

            elif section.startswith('Species '):
                name = section.split()[-1]
                options = config.options(section)
                color = config.get(section, 'color') \
                    if 'color' in options else ''
                representation = config.get(section, 'representation') \
                    if 'representation' in options else ''
                tags = config.get(section, 'tags') \
                    if 'tags' in options else ''
                self.add_species(Species(name=name,
                                         color=color,
                                         representation=representation,
                                         tags=tags))

    def import_xml_file(self, filename):
        """Takes a filename, validates the content against kmc_project.dtd
        and import all fields into the current project tree
        """
        # TODO: catch XML version first and convert if necessary
        self.filename = filename
        #xmlparser = ET.XMLParser(remove_comments=True)
        #  FIXME : automatic removal of comment not supported in
        # stdlib version of ElementTree

        supported_versions = [(0, 2), (0, 3)]

        xmlparser = ET.XMLParser()
        if os.path.exists(filename):
            try:
                root = ET.parse(filename, parser=xmlparser).getroot()
            except:
                raise Exception(('Could not parse file %s. Are you sure this'
                                 ' is a kmos project file?\n')
                                % os.path.abspath(filename))
        else:
            raise IOError('File not found: %s' % os.path.abspath(filename))

        if 'version' in root.attrib:
            self.version = eval(root.attrib['version'])
        else:
            self.version = (0, 1)

        if not self.version in supported_versions:
            dtd = ET.DTD(APP_ABS_PATH + kmcproject_v0_1_dtd)
            if not dtd.validate(root):
                print(dtd.error_log.filter_from_errors()[0])
                return
            nroot = ET.Element('kmc')
            nroot.set('version', '0.2')
            raise Exception('No legacy support!')
        else:
            if self.version == (0, 2):
                dtd = ET.DTD(APP_ABS_PATH + kmcproject_v0_2_dtd)
            elif self.version == (0, 3):
                dtd = ET.DTD(APP_ABS_PATH + kmcproject_v0_3_dtd)
            else:
                raise Exception(
                    'xml file version not supported. Is your kmos too old?')
            if not dtd.validate(root):
                print(dtd.error_log.filter_from_errors()[0])
                return
            for child in root:
                if child.tag == 'lattice':
                    cell = np.array([float(i)
                                     for i in
                                     child.attrib['cell_size'].split()])
                    if len(cell) == 3:
                        self.layer_list.cell = np.diag(cell)
                    elif len(cell) == 9:
                        self.layer_list.cell = cell.reshape(3, 3)
                    else:
                        raise UserWarning('%s not understood' % cell)
                    self.layer_list.default_layer = \
                        child.attrib['default_layer']
                    if 'substrate_layer' in child.attrib:
                        self.layer_list.substrate_layer = \
                            child.attrib['substrate_layer']
                    else:
                        self.layer_list.substrate_layer = \
                            self.layer_list.default_layer
                    if 'representation' in child.attrib:
                        self.layer_list.representation = \
                            child.attrib['representation']
                    else:
                        self.layer_list.representation = ''

                    for elem in child:
                        if elem.tag == 'layer':
                            name = elem.attrib['name']
                            if 'color' in elem.attrib:
                                color = elem.attrib['color']
                            else:
                                color = '#ffffff'
                            layer = Layer(name=name, color=color)
                            self.add_layer(layer)

                            for site in elem:
                                name = site.attrib['type']
                                pos = site.attrib['pos']
                                if 'tags' in site.attrib:
                                    tags = site.attrib['tags']
                                else:
                                    tags = ''
                                if 'default_species' in site.attrib:
                                    default_species = \
                                        site.attrib['default_species']
                                else:
                                    default_species = 'default_species'
                                site_elem = Site(name=name,
                                                 pos=pos,
                                                 tags=tags,
                                                 default_species=default_species)
                                layer.sites.append(site_elem)
                elif child.tag == 'meta':
                    for attrib in ['author',
                                   'debug',
                                   'email',
                                   'model_dimension',
                                   'model_name']:
                        if attrib in child.attrib:
                            self.meta.add({attrib: child.attrib[attrib]})
                elif child.tag == 'parameter_list':
                    for parameter in child:
                        name = parameter.attrib['name']
                        value = parameter.attrib['value']

                        if 'adjustable' in parameter.attrib:
                            adjustable = bool(eval(
                                              parameter.attrib['adjustable']))
                        else:
                            adjustable = False

                        min = float(parameter.attrib['min']) \
                            if 'min' in parameter.attrib else 0.0
                        max = float(parameter.attrib['max']) \
                            if 'max' in parameter.attrib else 0.0
                        scale = parameter.attrib['scale'] \
                            if 'scale' in parameter.attrib else 'linear'

                        parameter_elem = Parameter(name=name,
                                                   value=value,
                                                   adjustable=adjustable,
                                                   min=min,
                                                   max=max,
                                                   scale=scale)
                        self.add_parameter(parameter_elem)
                elif child.tag == 'process_list':
                    for process in child:
                        name = process.attrib['name']
                        rate_constant = process.attrib['rate_constant']
                        if 'tof_count' in process.attrib:
                            tof_count = process.attrib['tof_count']
                        else:
                            tof_count = None
                        if 'otf_rate' in process.attrib:
                            otf_rate = process.attrib['otf_rate']
                        else:
                            otf_rate = None
                        if 'enabled' in process.attrib:
                            try:
                                proc_enabled = bool(
                                    eval(process.attrib['enabled']))
                            except:
                                proc_enabled = True
                        else:
                            proc_enabled = True
                        process_elem = Process(name=name,
                                               rate_constant=rate_constant,
                                               enabled=proc_enabled,
                                               tof_count=tof_count,
                                               otf_rate=otf_rate)
                        for sub in process:
                            # if sub.tag == 'action' or sub.tag == 'condition':
                            if sub.tag in ['action', 'condition', 'bystander']:
                                coord_layer = sub.attrib['coord_layer']
                                coord_name = sub.attrib['coord_name']
                                coord_offset = tuple(
                                    [int(i) for i in
                                     sub.attrib['coord_offset'].split()])
                                coord = Coord(layer=coord_layer,
                                              name=coord_name,
                                              offset=coord_offset,
                                              )
                                if sub.tag == 'bystander':
                                    allowed_species = sub.attrib[
                                        'allowed_species'].split()
                                    if 'flag' in sub.attrib:
                                        flag = sub.attrib['flag']
                                        byst =\
                                            Bystander(allowed_species=allowed_species,
                                                      coord=coord, flag=flag)
                                    else:
                                        byst = Bystander(allowed_species=allowed_species,
                                                         coord=coord)
                                    process_elem.add_bystander(byst)
                                else:
                                    implicit = (
                                        sub.attrib.get('implicit', '') == 'True')
                                    species = sub.attrib['species']
                                    condition_action = \
                                        ConditionAction(species=species,
                                                        coord=coord,
                                                        implicit=implicit)
                                    if sub.tag == 'action':
                                        process_elem.add_action(
                                            condition_action)
                                    elif sub.tag == 'condition':
                                        process_elem.add_condition(
                                            condition_action)
                        self.add_process(process_elem)
                elif child.tag == 'species_list':
                    self.species_list.default_species = \
                        child.attrib['default_species'] \
                        if 'default_species' in child.attrib else ''
                    for species in child:
                        name = species.attrib['name']
                        color = species.attrib['color'] \
                            if 'color' in species.attrib else ''
                        representation = species.attrib['representation'] \
                            if 'representation' in species.attrib else ''
                        tags = species.attrib.get('tags', '')
                        species_elem = Species(name=name,
                                               color=color,
                                               representation=representation,
                                               tags=tags)
                        self.add_species(species_elem)
                if child.tag == 'output_list':
                    for item in child:
                        output_elem = OutputItem(name=item.attrib['item'],
                                                 output=True)
                        self.add_output(output_elem)
#        elif self.version == (0, 3):
#            pass
            # import new XML definition
            # everything tagged and not Output

    def validate_model(self):
        """Run various consistency and completeness
        test of the model to make sure we have a
        minimally complete model.

        """
        # define regular expression
        # for fortran valid fortran
        # variable names
        variable_regex = re.compile('^[a-zA-Z][a-zA-z0-9_]*$')

        #################
        # LATTICE
        #################
        # if at least one layer is defined
        if not len(self.get_layers()) >= 1:
            raise UserWarning('No layer defined.')

        # if a least one site if defined
        if not len([x for layer in self.get_layers()
                    for x in layer.sites]) >= 1:
            raise UserWarning('No site defined.')
        # check if all  lattice sites are unique
        for layer in self.get_layers():
            for x in layer.sites:
                if len([y for y in layer.sites if x.name == y.name]) > 1:
                    raise UserWarning(('Site "%s" in Layer "%s"'
                                       'is not unique.') % (x.name,
                                                            layer.name))

        for x in self.get_layers():
            # check if all lattice names are unique
            if len([y for y in self.get_layers() if x.name == y.name]) > 1:
                raise UserWarning('Layer name "%s" is not unique.' % x.name)

            # check if all lattice have a valid name
            if not variable_regex.match(layer.name):
                raise UserWarning(('Lattice %s is not a valid variable name.\n'
                                   'Only letters, numerals and "_" allowed.\n'
                                   'First character has to be a letter.\n'.format(
                                       layer.name)))

        # check if the default layer is actually defined
        if len(self.get_layers()) > 1 and \
           self.layer_list.default_layer not in [layer.name
                                                 for layer
                                                 in self.get_layers()]:
            raise UserWarning('Default Layer "%s" is not defined.' %
                              self.layer_list.default_layer)

        #################
        # PARAMETERS
        #################
        # check if all parameter names are unique
        for x in self.get_parameters():
            if len([y for y in self.get_parameters()
                    if x.name == y.name]) > 1:
                raise UserWarning(('The parameter "%s" has been defined two'
                                   ' or more times. However each parameter'
                                   ' can be defined only once or the value'
                                   ' cannot be resolved at runtime.') %
                                  x.name)

        #################
        # Species
        #################
        # if at least two species are defined
        if not len(self.get_speciess()) >= 2:
            raise UserWarning('Model has only one species.')

        # if default species is defined
        if self.species_list.default_species not in [x.name
                                                     for x in
                                                     self.get_speciess()]:
            raise UserWarning('Default species "%s" not found.' %
                              self.species_list.default_species)

        for species in self.get_speciess():
            # if species names are valid variable names
            if not variable_regex.match(species.name):
                raise UserWarning(('Species %s is not a valid variable name.\n'
                                   'Only letters, numerals and "_" allowed.\n'
                                   'First character has to be a letter.\n'.format(
                                       species.name)))

        # check if all species have a unique name
        for x in self.get_speciess():
            if [y.name for y in self.get_speciess()].count(x.name) > 1:
                raise UserWarning('Species %s has no unique name!' %
                                  x.name)

        #################
        # PROCESSES
        #################
        # if at least two processes are defined
        if not len(self.get_processes()) >= 2:
            raise UserWarning('Model has less than two processes.')

        # check if all process names are valid
        for x in self.get_processes():
            if not variable_regex.match(x.name):
                raise UserWarning(('Model %s is not a valid variable name.\n'
                                   'Only letters, numerals and "_" allowed.\n'
                                   'First character has to be a letter.\n')
                                  % x.name)

        # check if all process names are unique
        for x in self.get_processes():
            if len([y for y in self.get_processes() if x.name == y.name]) > 1:
                raise UserWarning('Process name "%s" is not unique' % x.name)

        # check if all processes have at least one condition
        for x in self.get_processes():
            if not x.condition_list:
                raise UserWarning('Process "%s" has no conditions!' % x.name)

        # check if all processes have at least one action
        for x in self.get_processes():
            if not x.action_list:
                raise UserWarning('Process %s has no action!' % x.name)

        # check if conditions for each process are unique
        for process in self.get_processes():
            for x in process.condition_list:
                if len([y for y in process.condition_list if x == y]) > 1:
                    raise UserWarning('%s of process %s is not unique!\n\n%s' %
                                      (x, process.name, process))
        # check if actions for each process are unique
        for process in self.get_processes():
            for x in process.action_list:
                if len([y for y in process.action_list if x == y]) > 1:
                    raise UserWarning('%s of process %s is not unique!' %
                                      (x, process.name))

        # check if bystanders for each process are unique and
        # do not coincide with conditions or actions
        for process in self.get_processes():
            for x in process.bystander_list:
                if len([y for y in process.bystander_list
                        if x.coord == y.coord]) > 1:
                    raise UserWarning(('Found more than one bystander for %s\n'
                                       % x.coord) +
                                      ('on process %s' % process.name))
                if len([y for y in process.condition_list if x.coord == y.coord]) > 0:
                    raise UserWarning('Process %s has both a condition and a bystander\n'
                                      'on %s!' % (process.name, x.coord))
                if len([y for y in process.action_list if x.coord == y.coord]) > 0:
                    raise UserWarning('Process %s has an action and a bystander\n on %s!' %
                                      (process.name, x.coord))

        # check if all processes have a rate expression
        for x in self.get_processes():
            if not x.rate_constant:
                raise UserWarning('Process %s has no rate constant defined')

        # check if all rate expressions are valid
        # check if all species used in condition_action are defined
        # after stripping ^ and $ operators
        # check if all species used in bystander are defined
        species_names = [x.name for x in self.get_speciess()]
        for x in self.get_processes():
            for y in x.condition_list + x.action_list:
                stripped_speciess = y.species.replace('$', '').replace('^', '')
                stripped_speciess = map(
                    lambda x: x.strip(), stripped_speciess.split(' or '))

                for stripped_species in stripped_speciess:
                    if not stripped_species in species_names:
                        raise UserWarning(('Species %s used by %s in process %s'
                                           'is not defined') %
                                          (y.species, y, x.name))
            if hasattr(x, 'bystander_list'):
                for y in x.bystander_list:
                    stripped_speciess = [
                        species.replace('$', '').replace('^', '').strip()
                        for species in y.allowed_species]
                    for stripped_species in stripped_speciess:
                        if not stripped_species in species_names:
                            raise UserWarning(
                                ('Species %s used by %s\n'
                                 ' in process %s is not defined') %
                                (stripped_species, y, x.name))

        # check if all sites in processes are defined: actions, conditions
        return True

    def print_statistics(self):
        get_name = lambda x: '_'.join(x.name.split('_')[:-1])
        ml = len(self.get_layers()) > 1
        print('Statistics\n=============')
        print('Parameters: %s' % len(self.get_parameters()))
        print('Species: %s' % len(self.get_speciess()))
        print('Sites: %s' % sum([len(layer.sites)
                                 for layer in self.layer_list]))

        names = [get_name(x) for x in self.get_processes()]
        names = list(set(names))
        nrates = len(set([x.rate_constant for x in self.get_processes()]))
        print('Processes (%s/%s/%s)\n-------------' %
              (len(names), nrates, len(self.get_processes())))

        for process_type in sorted(names):
            nprocs = len([x for x in self.get_processes()
                          if get_name(x) == process_type])
            if ml:
                layer = process_type.split('_')[0]
                pname = '_'.join(process_type.split('_')[1:])
                print('\t- [%s] %s : %s' % (layer, pname, nprocs))

            else:
                print('\t- %s : %s' % (process_type, nprocs))

    def compile_model(self, code_generator='local_smart'):
        from tempfile import mkdtemp
        import os
        import shutil
        from kmos.utils import build
        from kmos.cli import get_options
        from kmos.io import export_source
        cwd = os.path.abspath(os.curdir)
        dir = mkdtemp()
        export_source(self, dir, code_generator=code_generator)
        os.chdir(dir)

        options, args = get_options()
        build(options)
        from kmos.run import KMC_Model
        model = KMC_Model(print_rates=False, banner=False)
        os.chdir(cwd)
        shutil.rmtree(dir)
        return model

    def set_meta(self,
                 author=None,
                 email=None,
                 model_name=None,
                 model_dimension=None,
                 debug=None):
        if author is not None:
            self.meta.author = author
        if email is not None:
            self.meta.email = email
        if model_name is not None:
            self.meta.model_name = model_name
        if model_dimension is not None:
            self.meta.model_dimension = model_dimension
        if debug is not None:
            self.meta.debug = debug


class Meta(object):

    """Class holding the meta-information about the kMC project
    """
    name = 'Meta'

    def __init__(self, *args, **kwargs):
        self.add(kwargs)
        self.debug = kwargs.get('debug', 0)

    def add(self, attrib):
        for key in attrib:
            if key in ['debug', 'model_dimension']:
                self.__setattr__(key, int(attrib[key]))
            else:
                self.__setattr__(key, attrib[key])

    def setattribute(self, attr, value):
        if attr in ['author', 'email', 'debug',
                    'model_name', 'model_dimension']:
            self.add({attr: value})

        else:
            print('%s is not a known meta information')

    def get_extra(self):
        return "%s(%s)" % (self.model_name, self.model_dimension)


class ParameterList(FixedObject, list):

    """A list of parameters
    """
    attributes = ['name']

    def __call__(self, match):
        return [x for x in self if fnmatch(x.name, match)]

    def __init__(self, **kwargs):
        self.name = 'Parameters'


class Parameter(FixedObject, CorrectlyNamed):

    """A parameter that can be used in a rate constant expression
    and defined via some init file.

    :param name: The name of the parameter.
    :type name: str
    :param adjustable: Create controller in GUI.
    :type adjustable: bool
    :param min: Minimum value for controller.
    :type min: float
    :param max: Maximum value for controller.
    :type max: float
    :param scale: Controller scale: 'log' or 'lin'
    :type scale: str

    """
    attributes = ['name', 'value', 'adjustable', 'min', 'max', 'scale']

    def __init__(self, **kwargs):
        FixedObject.__init__(self, **kwargs)
        self.name = kwargs.get('name', '')
        self.adjustable = kwargs.get('adjustable', False)
        self.value = kwargs.get('value', 0.)
        self.min = kwargs.get('min', 0.)
        self.max = kwargs.get('max', 0.)
        self.scale = kwargs.get('scale', 'linear')

    def __repr__(self):
        return '[PARAMETER] Name: %s Value: %s\n' % (self.name, self.value)

    def on_adjustable__do_toggled(self, value):
        print(value)

    def on_name__content_changed(self, _):
        self.project_tree.update(self.process)

    def get_info(self):
        return self.value


class LayerList(FixedObject, list):

    """A list of layers

    :param cell: Size of unit-cell.
    :type cell: np.array (3x3)
    :param default_layer: name of default layer.
    :type default_layer: str.

    """
    attributes = ['cell',
                  'default_layer',
                  'name',
                  'representation',
                  'substrate_layer']

    def __init__(self, **kwargs):
        FixedObject.__init__(self, **kwargs)
        self.name = 'Lattice(s)'
        if 'cell' in kwargs:
            if type(kwargs['cell']) is str:
                kwargs['cell'] = np.array([float(i)
                                           for i in kwargs['cell'].split()])
            if type(kwargs['cell']) is np.ndarray:
                if len(kwargs['cell']) == 9:
                    self.cell = kwargs['cell'].resize(3, 3)
                elif len(kwargs['cell']) == 3:
                    self.cell = np.diag(kwargs['cell'])
            else:
                raise UserWarning('%s not understood' % kwargs['cell'])
        else:
            self.cell = np.identity(3)
        self.representation = kwargs.get('representation', '')

    def set_representation(self, images):
        """FIXME: If there is more than one representation they should be
        sorted by their name!!!"""
        import ase.atoms
        from kmos.utils import get_ase_constructor

        if type(images) is list:
            repr = '['
            for atoms in images:
                repr += '%s, ' % get_ase_constructor(atoms)
            repr += ']'
            self.representation = repr
        elif type(images) is str:
            self.representation = images
        elif type(images) is ase.atoms.Atoms:
            self.representation = '[%s]' % get_ase_constructor(images)
        else:
            raise UserWarning("Data type %s of %s not understood." %
                              (type(images), images))

    def __setattr__(self, key, value):
        if key == 'representation':
            if value:
                from kmos.utils import get_ase_constructor
                from ase.atoms import Atoms
                value = eval(value)
                if (not hasattr(self, 'representation') or
                        not self.representation):
                    self.cell = value[0].cell
                value = '[%s]' % get_ase_constructor(value)
            self.__dict__[key] = '%s' % value
        else:
            self.__dict__[key] = value

    def generate_coord_set(self, size=[1, 1, 1], layer_name='default', site_name=None):
        """Generates a set of coordinates around unit cell of any
        desired size. By default it includes exactly all sites in
        the unit cell. By setting size=[2,1,1] one gets an additional
        set in the positive and negative x-direction.
        """

        def drange(n):
            return range(1 - n, n)

        layers = [layer for layer in self if layer.name == layer_name]
        if layers:
            layer = layers[0]
        else:
            raise UserWarning('No Layer named %s found.' % layer_name)

<<<<<<< HEAD
        if site_name is not None and not any(map(lambda x: re.search(site_name, x), ['_'.join(x.name.split('_')) for x in layer.sites])):
            raise UserWarning('Layer {layer_name} has no site matching {site_name}. Please check spelling and try again.'.format(**locals()))
=======
        if site_name is not None and not site_name in ['_'.join(x.name.split('_')[:-1]) for x in layer.sites]:
            raise UserWarning(
                'Layer {layer_name} has no site named {site_name}. Please check spelling and try again.'.format(**locals()))
>>>>>>> d85c8888

        if site_name is None:
            return [
                self.generate_coord('%s.(%s, %s, %s).%s' % (site.name, i, j, k,
                                                            layer_name))
                for i in drange(size[0])
                for j in drange(size[1])
                for k in drange(size[2])
                for site in layer.sites]
<<<<<<< HEAD
        else: #
            #selected_site_names = [site.name for site in layer.sites if '_'.join(site.name.split('_')[:-1]) == site_name]
            selected_site_names = [site.name for site in layer.sites if re.search(site_name, '_'.join(site.name.split('_')[:]))]
=======
        else:
            selected_site_names = [site.name for site in layer.sites if '_'.join(
                site.name.split('_')[:-1]) == site_name]
>>>>>>> d85c8888
            return [
                self.generate_coord('%s.(%s, %s, %s).%s' % (site, i, j, k,
                                                            layer_name))
                for i in drange(size[0])
                for j in drange(size[1])
                for k in drange(size[2])
                for site in selected_site_names
            ]

    def generate_coord(self, terms):
        """Expecting something of the form site_name.offset.layer
        and return a Coord object"""

        term = terms.split('.')
        if len(term) == 3:
            coord = Coord(name=term[0],
                          offset=eval(term[1]),
                          layer=term[2])
        elif len(term) == 2:
            coord = Coord(name=term[0],
                          offset=eval(term[1]),
                          layer=self.default_layer)
        elif len(term) == 1:
            coord = Coord(name=term[0],
                          offset=(0, 0, 0),
                          layer=self.default_layer)
        else:
            raise UserWarning("Cannot parse coord description")

        offset = np.array(coord.offset)
        cell = self.cell
        layer = filter(lambda x: x.name == coord.layer, list(self))[0]
        sites = [x for x in layer.sites if x.name == coord.name]
        if not sites:
            raise UserWarning('No site names %s in %s found!' %
                              (coord.name, layer.name))
        else:
            site = sites[0]
        pos = site.pos
        coord.pos = np.dot(offset + pos, cell)
        coord.tags = site.tags

        return coord


class Layer(FixedObject, CorrectlyNamed):

    """Represents one layer in a possibly multi-layer geometry.

    :param name: Name of layer.
    :type name: str
    :param sites: Sites associated with this layer (Default: [])
    :type sites: list

    """
    attributes = ['name', 'sites', 'active', 'color']

    def __init__(self, **kwargs):
        FixedObject.__init__(self, **kwargs)
        self.name = kwargs.get('name', '')
        self.active = kwargs.get('active', True)
        self.color = kwargs.get('color', '#ffffff')
        self.sites = kwargs.get('sites', [])

    def __repr__(self):
        return "[LAYER] %s\n[\n%s\n]" % (self.name, self.sites)

    def add_site(self, *sites, **kwargs):
        """Adds a new site to a layer.
        """
        for site in sites:
            self.sites.append(site)

        if kwargs:
            site = Site(**kwargs)
            self.sites.append(site)

    def get_site(self, site_name):
        sites = filter(lambda site: site.name == site_name,
                       self.sites)
        if not sites:
            raise Exception('Site not found')
        return sites[0]

    def get_info(self):
        if self.active:
            return 'visible'
        else:
            return 'invisible'


class Site(FixedObject):

    """Represents one lattice site.

    :param name: Name of site.
    :type name: str
    :param pos: Position within unit cell.
    :type pos: np.array or str
    :param tags: Tags for this site (space separated).
    :type tags: str
    :param default_species: Initial population for this site.
    :type default_species: str

    """
    attributes = ['name', 'pos', 'tags', 'default_species']
    # pos is now a list of floats for the graphical representation

    def __init__(self, **kwargs):
        FixedObject.__init__(self, **kwargs)
        self.tags = kwargs.get('tags', '')
        self.name = kwargs.get('name', '')
        self.default_species = kwargs.get('default_species', 'default_species')
        if 'pos' in kwargs:
            if type(kwargs['pos']) is str:
                self.pos = np.array([float(i) for i in kwargs['pos'].split()])
            elif type(kwargs['pos']) in [np.ndarray, tuple, list]:
                self.pos = np.array(kwargs['pos'])
            else:
                raise Exception('Input %s not understood!' % kwargs['pos'])
        else:
            self.pos = np.array([0., 0., 0.])

    def __repr__(self):
        return '[SITE] {0:12s} ({1:5s}) {2:s} {3:s}'.format(self.name,
                                                            self.default_species,
                                                            self.pos,
                                                            self.tags)


class ProcessFormSite(Site):

    """This is just a little varient of the site object,
    with the sole difference that it has a layer attribute
    and is meant to be used in the process form. This separation was chosen,
    since the Site object as in the Project should not have a layer
    attribute to avoid data duplication but in the ProcessForm we need this
    to define processes
    """
    attributes = Site.attributes
    attributes.append('layer')
    attributes.append('color')

    def __init__(self, **kwargs):
        Site.__init__(self, **kwargs)
        self.layer = kwargs.get('layer', '')


class Coord(FixedObject):

    """Class that holds exactly one coordinate as used in the description
    of a process. The distinction between a Coord and a Site may seem
    superfluous but it is made to avoid data duplication.

    :param name: Name of coordinate.
    :type name: str
    :param offset: Offset in term of unit-cells.
    :type offset: np.array or list
    :param layer: Name of layer.
    :type layer: str
    :param tags: List of tags (space separated string).
    :type tags: str

    .. attribute:: pos

       pos is np.array((3, 1)) and is calculated from offset and position. Not to be set manually.

    """
    attributes = ['offset', 'name', 'layer', 'pos', 'tags']

    def __init__(self, **kwargs):
        FixedObject.__init__(self, **kwargs)
        self.offset = kwargs.get('offset', np.array([0, 0, 0]))
        if len(self.offset) == 1:
            self.offset = np.array([self.offset[0], 0, 0])
        elif len(self.offset) == 2:
            self.offset = np.array([self.offset[0], self.offset[1], 0])
        elif len(self.offset) == 3:
            self.offset = np.array([self.offset[0],
                                    self.offset[1],
                                    self.offset[2]])

        self.pos = np.array([float(i) for i in kwargs['pos'].split()]) \
            if 'pos' in kwargs else np.array([0., 0., 0.])

        self.tags = kwargs.get('tags', '')

    def __repr__(self):
        return '[COORD] %s.%s.%s' % (self.name,
                                     tuple(self.offset),
                                     self.layer)

    def _get_genstring(self):
        return '%s.%s.%s' % (self.name,
                             tuple(self.offset),
                             self.layer)

    def eq_mod_offset(self, other):
        """Compares wether to coordinates are the same up to (modulo)
        a cell offset.
        """
        return (self.layer, self.name) == (other.layer, other.name)

    def __eq__(self, other):
        return ((self.layer, self.name) ==
                (other.layer, other.name)) and (self.offset == other.offset).all()

    def __ne__(self, other):
        return not self.__eq__(other)

    def __lt__(self, other):
        return ((self.layer,
                 self.name,
                 self.offset[0],
                 self.offset[1],
                 self.offset[2]) <
                (other.layer,
                 other.name,
                 other.offset[0],
                 other.offset[1],
                 other.offset[2]))

    def __le__(self, other):
        return any(self == other, self < other)

    def __gt__(self, other):
        return ((self.layer,
                 self.name,
                 self.offset[0],
                 self.offset[1],
                 self.offset[2]) >
                (other.layer,
                 other.name,
                 other.offset[0],
                 other.offset[1],
                 other.offset[2]))

    def __ge__(self, other):
        return any(self == other, self < other)


    def __hash__(self):
        return hash(self.__repr__())

    def __cmp__(self, other):
        return cmp(
            (self.layer, tuple(self.offset), self.name),
            (other.layer, tuple(other.offset), other.name)
        )

    def __sub__(a, b):
        """When subtracting two lattice coordinates from each other,
        i.e. a-b, we want to keep the name and layer from a, and just
        take the difference in supercells
        """
        offset = [(x - y) for (x, y) in zip(a.offset, b.offset)]
        if a.layer:
            a_name = '%s_%s' % (a.layer, a.name)
        else:
            a_name = a.name

        if b.layer:
            b_name = '%s_%s' % (b.layer, b.name)
        else:
            b_name = b.name

        if a_name == b_name:
            name = '0'
        else:
            name = '%s - %s' % (a_name, b_name)
        layer = ''
        return Coord(name=name, layer=layer, offset=offset)

    def rsub_ff(self):
        """Build term as if subtracting on the right, omit '-' if 0 anyway
        (in Fortran Form :-)
        """
        ff = self.ff()
        if ff == '(/0, 0, 0, 0/)':
            return ''
        else:
            return ' - %s' % ff

    def site_offset_unpacked(self):
        ff = self.ff()
        if ff == '(/0, 0, 0, 0/)':
            return 'site(1), site(2), site(3), site(4)'
        else:
            return 'site(1) + (%s), site(2) + (%s), site(3) + (%s), site(4) + (%s)' % \
                (self.offset[0], self.offset[1], self.offset[2], self.name)

    def radd_ff(self):
        """Build term as if adding on the right, omit '+' if 0 anyway
        (in Fortran Form :-)
        """
        ff = self.ff()
        if ff == '(/0, 0, 0, 0/)':
            return ''
        else:
            return ' + %s' % ff

    def sort_key(self):
        return "%s_%s_%s_%s_%s" % (self.layer,
                                   self.name,
                                   self.offset[0],
                                   self.offset[1],
                                   self.offset[2])

    def ff(self):
        """ff like 'Fortran Form'"""
        if self.layer:
            return "(/%s, %s, %s, %s_%s/)" % (self.offset[0], self.offset[1],
                                              self.offset[2], self.layer,
                                              self.name,)
        else:
            return "(/%s, %s, %s, %s/)" % (self.offset[0], self.offset[1],
                                           self.offset[2], self.name, )


def cmp_coords(self, other):
    if self.layer != other.layer:
        return cmp(self.layer, other.layer)
    elif (self.offset != other.offset).any():
        for i in range(3):
            if self.offset[i] != other.offset[i]:
                return cmp(self.offset[i], other.offset[i])
    else:
        return 0


class Species(FixedObject):

    """Class that represent a species such as oxygen, empty, ... .
    Note: `empty` is treated just like a species.

    :param name: Name of species.
    :type name: str
    :param color: Color of species in editor GUI (#ffffff hex-type specification).
    :type color: str
    :param representation: ase.atoms.Atoms constructor describing species geometry.
    :type representation: str
    :param tags: Tags of species (space separated string).
    :type tags: str

    """
    attributes = ['name', 'color', 'representation', 'tags']

    def __init__(self, **kwargs):
        FixedObject.__init__(self, **kwargs)
        self.name = kwargs.get('name', '')
        self.representation = kwargs.get('representation', '')
        self.tags = kwargs.get('tags', '')

    def __repr__(self):
        if hasattr(self, 'color'):
            return '[SPECIES] Name: %s Color: %s\n' % (self.name, self.color)
        else:
            return '[SPECIES] Name: %s Color: no color set.\n' % (self.name)


class SpeciesList(FixedObject, list):

    """A list of species
    """
    attributes = ['default_species', 'name']

    def __call__(self, match):
        return [x for x in self if fnmatch(x.name, match)]

    def __init__(self, **kwargs):
        kwargs['name'] = 'Species'
        FixedObject.__init__(self, **kwargs)


class ProcessList(FixedObject, list):

    """A list of processes
    """
    attributes = ['name']

    def __call__(self, match):
        return [x for x in self if fnmatch(x.name, match)]

    def __init__(self, **kwargs):
        self.name = 'Processes'

    def __lt__(self, other):
        return self.name < other.name


class Process(FixedObject):

    """One process in a kMC process list

    :param name: Name of process.
    :type name: str
    :param rate_constant: Expression for rate constant.
    :type rate_constant: str
    :param otf_rate: Expression used to calculate rate on the fly using bystander's configuration, otf backend only!.
    :type otf_rate: str
    :param condition_list: List of conditions (class Condition).
    :type condition_list: list.
    :param action_list: List of conditions (class Action).
    :type action_list: list.
    :param bystander_list: List of bystanders (class Bystander), otf backend only!.
    :type bystander_list: list.
    :param enabled: Switch this process on or of.
    :type enabled: bool.
    :param chemical_expression: Chemical expression (i.e: A@site1 + B@site2 -> empty@site1 + AB@site2) to generate process from.
    :type chemical_expression: str.
    :param tof_count: Stoichiometric factor for observable products {'NH3': 1, 'H2Ogas': 2}. Hint: avoid space in keys.
    :type tof_count: dict.

    """
    attributes = ['name',
                  'rate_constant',
                  'otf_rate',
                  'condition_list',
                  'action_list',
                  'bystander_list',
                  'enabled',
                  'chemical_expression',
                  'tof_count']

    def __init__(self, **kwargs):
        FixedObject.__init__(self, **kwargs)
        self.name = kwargs.get('name', '')
        self.rate_constant = kwargs.get('rate_constant', '0.')
        self.otf_rate = kwargs.get('otf_rate', None)
        self.condition_list = kwargs.get('condition_list', [])
        self.action_list = kwargs.get('action_list', [])
        self.bystander_list = kwargs.get('bystander_list', [])
        self.tof_count = kwargs.get('tof_count', None)
        self.enabled = kwargs.get('enabled', True)

    def __repr__(self):
        repr_str = ('[PROCESS] Name:%s\n'
                    '     Rate: %s\n'
                    'Conditions: %s\n'
                    'Actions: %s') \
            % (self.name, self.rate_constant,
               self.condition_list, self.action_list,)
        if self.bystander_list:
            repr_str += '\nBystanders: %s' % self.bystander_list
        return repr_str

    def add_condition(self, condition):
        """Adds a conditions to a process"""
        self.condition_list.append(condition)

    def add_action(self, action):
        """Adds an action to a process"""
        self.action_list.append(action)

    def add_bystander(self, bystander):
        """Adds a bystander to a process"""
        self.bystander_list.append(bystander)

    def executing_coord(self):
        return sorted(self.action_list,
                      key=lambda action: action.coord.sort_key())[0].coord

    def get_info(self):
        return self.rate_constant

    def _get_max_d(self):
        max_d = 0
        for condition in self.condition_list + self.action_list + self.bystander_list :
            d = max(np.abs(condition.coord.offset))
            if d > max_d:
                max_d = d
        return max_d

    def evaluate_rate_expression(self, parameters={}):
        import kmos.evaluate_rate_expression
        return kmos.evaluate_rate_expression(self.rate_constant, parameters)


class SingleLatIntProcess(Process):

    """A process that corresponds to a single lateral interaction
    configuration. This is conceptually the same as the old
    condition/action model, just some conditions are now called
    bystanders."""
    attributes = ['name',
                  'rate_constant',
                  'condition_list',
                  'action_list',
                  'bystanders',
                  'enabled',
                  'chemical_expression',
                  'tof_count']

    def __init__(self, **kwargs):
        FixedObject.__init__(self, **kwargs)
        self.name = kwargs.get('name', '')
        self.rate_constant = kwargs.get('rate_constant', '0.')
        self.condition_list = kwargs.get('condition_list', [])
        self.action_list = kwargs.get('action_list', [])
        self.tof_count = kwargs.get('tof_count', None)
        self.enabled = kwargs.get('enabled', True)

    def __repr__(self):
        return ('[PROCESS] Name:%s Rate: %s\n'
                'Conditions: %s\n'
                'Actions: %s\n'
                'Bystanders: %s') \
            % (self.name,
               self.rate_constant,
               self.condition_list,
               self.action_list,
               self.bystanders)


class LatIntProcess(Process):

    """A process which directly includes lateral interactions.
    In this model a bystander just defines a set of allowed
    species so, it allows for additional degrees of freedom
    here. Different lateral model can be accounted for through
    counters and placeholder in rate expression.

    """
    attributes = ['name',
                  'rate_constant',
                  'condition_list',
                  'action_list',
                  'bystanders',
                  'enabled',
                  'chemical_expression',
                  'tof_count']


class Bystander(FixedObject):
    attributes = ['coord', 'allowed_species', 'flag']

    def __init__(self, **kwargs):
        kwargs['flag'] = kwargs.get('flag', '')
        FixedObject.__init__(self, **kwargs)

    def __repr__(self):
        return ("[BYSTANDER] Coord:%s Allowed species: (%s)" %
                (self.coord, ','.join([spec for spec in self.allowed_species])))

    def _shorthand(self):
        if self.coord.offset.any():
            return '%s@%s.%s|%s' % (self.allowed_species,
                                    self.coord.name,
                                    tuple(self.coord.offset),
                                    self.flag)
        else:
            return '%s@%s|%s' % (self.allowed_species,
                                 self.coord.name,
                                 self.flag)


class ConditionAction(FixedObject):

    """Represents either a condition or an action. Since both
    have the same attributes we use the same class here, and just
    store them in different lists, depending on its role. For better
    readability one can also use `Condition` or `Action` which are
    just aliases.

    :param coord: Relative Coord (generated by :meth:`LayerList.generate_coord`
                                  or :meth:`Lattice.generate_coord_set`).
    :type coord: Coord
    :param species: Name of species.
    :type species: str

    """
    attributes = ['species', 'coord', 'implicit']

    def __init__(self, **kwargs):
        kwargs['implicit'] = kwargs.get('implicit', False)
        FixedObject.__init__(self, **kwargs)

    def __eq__(self, other):
        return self.__repr__() == other.__repr__()

    def __ne__(self, other):
        return not self.__eq__(other)

    def __repr__(self):
        return ("[COND_ACT] Species: %s Coord:%s%s\n" %
                (self.species,
                 self.coord,
                 ' (implicit)' if self.implicit else ''))

    def _shorthand(self):
        if self.coord.offset.any():
            return '%s@%s.%s' % (self.species,
                                 self.coord.name,
                                 tuple(self.coord.offset))
        else:
            return '%s@%s' % (self.species,
                              self.coord.name)

    def __hash__(self):
        return hash(self.__repr__())


# Add aliases for ConditionAction
# to make API using code more readable
Condition = ConditionAction
Action = ConditionAction


class OutputList(FixedObject, list):

    """A dummy class, that will hold the values which are to be
    printed to logfile.
    """
    attributes = ['name']

    def __init__(self):
        self.name = 'Output'


class OutputItem(FixedObject):

    """Not implemented yet
    """
    attributes = ['name', 'output']

    def __init__(self, *args, **kwargs):
        FixedObject.__init__(self, **kwargs)


def prettify_xml(elem):
    """This function takes an XML document, which can have one or many lines
    and turns it into a well-breaked, nicely-indented string
    """
    rough_string = ET.tostring(elem, encoding='utf-8')
    reparsed = minidom.parseString(rough_string)
    return reparsed.toprettyxml(indent='    ')


def parse_chemical_expression(eq, process, project_tree):
    """Evaluates a chemical expression 'eq' and adds
    conditions and actions accordingly. Rules are:
        - each chemical expression has the form ::

            conditions -> actions

        - each condition or action term has the form (regex) ::

            [$^]*SPECIES@SITE\.OFFSET\.LAYER

        - each SPECIES must have been defined before.
        - each SITE must have been defined before via the
          layer form.
        - an offset in units of units cell can be given as
          tuple such as `'(0, 0)'`
        - a condition or action term containing the default species,
          i.e. by default 'empty' may be omitted. However a term containing
          the omitted site and a species other then the default must exist
          on the opposite side of the expression
        - ^ and $ are special prefixes for the 'creation' and
          'annihilation' of a site, respectively. In case of `$`
           the species can be always omitted. In case of `^` the default
           species may be omitted. Creation and annihilation is only
           needed for lattice reconstructions/multi-lattice models and
           they only stand on the right-hand (i.e. action) side of
           the expression
        - white spaces may be used for readability but have no effect

    Examples ::
        - oxygen@cus -> oxygen@bridge #diffusion
        - co@bridge -> co@cus.(-1,0) # diffusion
        - -> oxygen@cus + oxygen@bridge # adsorption
        - oxygen@cus + co@bridge -> # reaction
    """
    # remove spaces
    eq = re.sub(' ', '', eq)

    # remove comments
    if '#' in eq:
        eq = eq[:eq.find('#')]

    # split at ->
    if eq.count('->') != 1:
        raise StandardError('Chemical expression must contain ' +
                            'exactly one "->"\n%s' % eq)
    eq = re.split('->', eq)
    left, right = eq

    # split terms
    left = left.split('+')
    right = right.split('+')

    # Delete term, which contain nothing
    while '' in left:
        left.remove('')
    while '' in right:
        right.remove('')

    # small validity checking
    for term in left + right:
        if term.count('@') != 1:
            raise StandardError('Each term needs to contain ' +
                                'exactly one @:\n%s' % term)

    # split each term again at @
    for i, term in enumerate(left):
        left[i] = term.split('@')
    for i, term in enumerate(right):
        right[i] = term.split('@')

    # check if species is defined
    for term in left + right:
        if term[0][0] in ['$', '^'] and term[0][1:]:
            if not filter(lambda x: x.name == term[0][1:],
                          project_tree.get_speciess()):
                raise UserWarning('Species %s unknown ' % term[0:])
        elif not filter(lambda x: x.name == term[0],
                        project_tree.get_speciess()):
            raise UserWarning('Species %s unknown ' % term[0])

    condition_list = []
    action_list = []

    for i, term in enumerate(left + right):
        # parse coordinate
        coord_term = term[1].split('.')
        if len(coord_term) == 1:
            coord_term.append('(0,0)')

        if len(coord_term) == 2:
            name = coord_term[0]
            active_layers = filter(lambda x: x.active,
                                   project_tree.get_layers())
            if len(active_layers) == 1:
                layer = active_layers[0].name
            else:  # if more than one active try to guess layer from name
                possible_sites = []
                # if no layer visible choose among all of them
                # else choose among visible
                if not len(active_layers):
                    layers = project_tree.get_layers()
                else:
                    layers = active_layers
                for ilayer in layers:
                    for jsite in ilayer.sites:
                        if jsite.name == name:
                            possible_sites.append((jsite.name, ilayer.name))
                if not possible_sites:
                    raise UserWarning("Site %s not known" % name)
                elif len(possible_sites) == 1:
                    layer = possible_sites[0][1]
                else:
                    raise UserWarning("Site %s is ambiguous because it" +
                                      "exists on the following lattices: %" %
                                      (name, [x[1] for x in possible_sites]))
            coord_term.append(layer)

        if len(coord_term) == 3:
            name = coord_term[0]
            offset = eval(coord_term[1])
            layer = coord_term[2]
            layer_names = [x.name for x in project_tree.get_layers()]
            if layer not in layer_names:
                raise UserWarning("Layer %s not known, must be one of %s"
                                  % (layer, layer_names))
            else:
                layer_instance = filter(lambda x: x.name == layer,
                                        project_tree.get_layers())[0]
                site_names = [x.name for x in layer_instance.sites]
                if name not in site_names:
                    raise UserWarning("Site %s not known, must be one of %s"
                                      % (name, site_names))

        species = term[0]
        coord = Coord(name=name, offset=offset, layer=layer)
        if i < len(left):
            condition_list.append(ConditionAction(species=species,
                                                  coord=coord))
        else:
            action_list.append(ConditionAction(species=species, coord=coord))

    default_species = project_tree.species_list.default_species
    # every condition that does not have a corresponding action on the
    # same coordinate gets complemented with a 'default_species' action
    for condition in condition_list:
        if not filter(lambda x: x.coord == condition.coord, action_list):
            action_list.append(ConditionAction(species=default_species,
                                               coord=condition.coord))

    # every action that does not have a corresponding condition on
    # the same coordinate gets complemented with a 'default_species'
    # condition
    for action in action_list:
        if not filter(lambda x: x.coord == action.coord, condition_list) \
                and not action.species[0] in ['^', '$']:
            condition_list.append(ConditionAction(species=default_species,
                                                  coord=action.coord))

    # species completion and consistency check for site creation/annihilation
    for action in action_list:
        # for a annihilation the following rules apply:
        #   -  if no species is gives, it will be complemented with the
        #      corresponding species as on the left side.
        #   -  if a species is given, it must be equal to the corresponding
        #      one on the left side. if no corresponding condition is given on
        #      the left side, the condition will be added with the same
        #      species as the annihilated one.
        if action.species[0] == '$':
            corresponding_condition = filter(lambda x:
                                             x.coord == action.coord,
                                             condition_list)
            if action.species[1:]:
                if not corresponding_condition:
                    condition_list.append(
                        ConditionAction(
                            species=action.species[1:],
                            coord=action.coord))
                else:
                    if corresponding_condition[0].species \
                       != action.species[1:]:
                        raise UserWarning(
                            'When annihilating a site,'
                            ' species must be the same'
                            'for condition\n  and action.\n')
            else:
                if corresponding_condition:
                    action.species = '$%s' % corresponding_condition[0].species
                else:
                    raise UserWarning(
                        'When omitting the species in the site '
                        + 'annihilation, a species must\n'
                        + 'must be given in a corresponding condition.')
        elif action.species == '^':
            raise UserWarning(
                'When creating a site, the species on the new site '
                + 'must be stated.')

    process.condition_list += condition_list
    process.action_list += action_list


def parse_process(string, project_tree):

    name, chem_exp, rate_constant = [x.strip() for x in string.split(';')]
    process = Process(name=name,
                      rate_constant=rate_constant,)
    parse_chemical_expression(chem_exp, process, project_tree)
    return process<|MERGE_RESOLUTION|>--- conflicted
+++ resolved
@@ -1469,14 +1469,8 @@
         else:
             raise UserWarning('No Layer named %s found.' % layer_name)
 
-<<<<<<< HEAD
         if site_name is not None and not any(map(lambda x: re.search(site_name, x), ['_'.join(x.name.split('_')) for x in layer.sites])):
             raise UserWarning('Layer {layer_name} has no site matching {site_name}. Please check spelling and try again.'.format(**locals()))
-=======
-        if site_name is not None and not site_name in ['_'.join(x.name.split('_')[:-1]) for x in layer.sites]:
-            raise UserWarning(
-                'Layer {layer_name} has no site named {site_name}. Please check spelling and try again.'.format(**locals()))
->>>>>>> d85c8888
 
         if site_name is None:
             return [
@@ -1486,15 +1480,8 @@
                 for j in drange(size[1])
                 for k in drange(size[2])
                 for site in layer.sites]
-<<<<<<< HEAD
-        else: #
-            #selected_site_names = [site.name for site in layer.sites if '_'.join(site.name.split('_')[:-1]) == site_name]
+        else:
             selected_site_names = [site.name for site in layer.sites if re.search(site_name, '_'.join(site.name.split('_')[:]))]
-=======
-        else:
-            selected_site_names = [site.name for site in layer.sites if '_'.join(
-                site.name.split('_')[:-1]) == site_name]
->>>>>>> d85c8888
             return [
                 self.generate_coord('%s.(%s, %s, %s).%s' % (site, i, j, k,
                                                             layer_name))
