--- conflicted
+++ resolved
@@ -744,11 +744,7 @@
                      self.get_occupation_header()))
         return std_header
 
-<<<<<<< HEAD
-    def get_std_sampled_data(self, samples, sample_size, tof_method='integ', output='str', reset_time_overrun=False):
-=======
-    def get_std_sampled_data(self, samples, sample_size, tof_method='integ', output='str', show_progress=False):
->>>>>>> af038155
+    def get_std_sampled_data(self, samples, sample_size, tof_method='integ', output='str', reset_time_overrun=False, show_progress=False):
         """Sample an average model and return TOFs and coverages
         in a standardized format :
 
