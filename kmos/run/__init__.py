#!/usr/bin/env python
"""
A front-end module to run a compiled kMC model. The actual model is
imported in kmc_model.so and all parameters are stored in kmc_settings.py.

The model can be used directly like so::

    from kmos.model import KMC_Model
    model = KMC_Model()

    model.parameters.T = 500
    model.do_steps(100000)
    model.view()

which, of course can also be part of a python script.

The model can also be run in a different process using the
multiprocessing module. This mode is designed for use with
a GUI so that the CPU intensive kMC integration can run at
full throttle without impeding the front-end. Interaction with
the model happens through Queues.
"""

#    Copyright 2009-2013 Max J. Hoffmann (mjhoffmann@gmail.com)
#    This file is part of kmos.
#
#    kmos is free software: you can redistribute it and/or modify
#    it under the terms of the GNU General Public License as published by
#    the Free Software Foundation, either version 3 of the License, or
#    (at your option) any later version.
#
#    kmos is distributed in the hope that it will be useful,
#    but WITHOUT ANY WARRANTY; without even the implied warranty of
#    MERCHANTABILITY or FITNESS FOR A PARTICULAR PURPOSE.  See the
#    GNU General Public License for more details.
#
#    You should have received a copy of the GNU General Public License
#    along with kmos.  If not, see <http://www.gnu.org/licenses/>.

__all__ = ['base', 'lattice', 'proclist', 'KMC_Model']

from ase.atoms import Atoms
from copy import deepcopy
from fnmatch import fnmatch
from kmos import evaluate_rate_expression
from kmos.utils import OrderedDict
<<<<<<< HEAD
try:
    import kmos.run.png
except:
    # quickly create a mock-class
    class Struct:
        def __init__(self, **entries):
            self.__dict__.update(entries)
    kmos = Struct()
    kmos.run = Struct()
    kmos.run.png = None

=======
>>>>>>> 1eef5300
from math import log
try:
    import kmos.run.png
except:
   # quickly create a mock-class
   class Struct:
       def __init__(self, **entries):
           self.__dict__.update(entries)
   kmos = Struct()
   kmos.run = Struct()
   kmos.run.png = None
from multiprocessing import Process
import numpy as np
import os
import random
import sys
try:
    from kmc_model import base, lattice, proclist
except Exception, e:
    base = lattice = proclist = None
    print("""Error: %s
    Could not find the kmc module. The kmc implements the actual
    kmc model. This can be created from a kmos xml file using
    kmos export <xml-file>
    Hint: are you in a directory containing a compiled kMC model?\n\n
    """ % e)

try:
    from kmc_model import proclist_constants
except:
    proclist_constants = None

try:
    import kmc_settings as settings
except Exception, e:
    settings = None
    print("""Error %s
    Could import settings file
    The kmc_settings.py contains all changeable model parameters
    and descriptions for the representation on screen.
    Hint: are you in a directory containing a compiled kMC model?
    """ % e)


INTERACTIVE = hasattr(sys, 'ps1') or hasattr(sys, 'ipcompleter')
INTERACTIVE = True  # Turn it off for now because it doesn work reliably



class ProclistProxy(object):

    def __dir__(selftr):
        return list(set(dir(proclist) + dir(proclist_constants)))

    def __getattr__(self, attr):
        if attr in dir(proclist):
            return eval('proclist.%s' % attr)
        elif attr in dir(proclist_constants):
            return eval('proclist_constants.%s' % attr)
        else:
            raise AttributeError('%s not found' % attr)


class KMC_Model(Process):
    """API Front-end to initialize and run a kMC model using python bindings.
    Depending on the constructor call the model can be run either via directory
    calls or in a separate processes access via multiprocessing.Queues.
    Only one model instance can exist simultaneously per process."""

    def __init__(self, image_queue=None,
                       parameter_queue=None,
                       signal_queue=None,
                       size=None, system_name='kmc_model',
                       banner=True,
                       print_rates=False,
                       autosend=True,
                       steps_per_frame=50000,
                       random_seed=None,
                       cache_file=None):

        # initialize multiprocessing.Process hooks
        super(KMC_Model, self).__init__()

        # setup queues for viewer
        self.image_queue = image_queue
        self.parameter_queue = parameter_queue
        self.signal_queue = signal_queue
        self.autosend = autosend

        # initalize instance settings
        self.system_name = system_name
        self.banner = banner
        self.print_rates = print_rates
        self.parameters = Model_Parameters(self.print_rates)
        self.rate_constants = Model_Rate_Constants()

        if random_seed is not None:
            settings.random_seed = random_seed

        if size is None:
            size = settings.simulation_size
        if isinstance(size, int):
            self.size = np.array([size] * int(lattice.model_dimension))
        elif isinstance(size, (tuple, list)):
            if not len(size) == lattice.model_dimension:
                raise UserWarning(('You requested a size %s '
                                   '(i. e. %s dimensions),\n '
                                   'but the compiled model'
                                   'has %s dimensions!')
                                   % (list(size),
                                      len(size),
                                      lattice.model_dimension))
            self.size = np.array(size)

        self.steps_per_frame = steps_per_frame
        self.cache_file = cache_file

        # bind Fortran submodules
        self.base = base
        self.lattice = lattice
        self.proclist = ProclistProxy()
        self.settings = settings

        if hasattr(self.base, 'null_species'):
            self.null_species = self.base.null_species
        elif hasattr(self.base, 'get_null_species'):
            self.null_species = self.base.get_null_species()
        else:
            self.null_species = -1


        self.proclist.seed = np.array(getattr(self.settings, 'random_seed', 1))
        self.reset()

        if hasattr(settings, 'setup_model'):
            import new
            self.setup_model = new.instancemethod(settings.setup_model,
                                                  self,
                                                  KMC_Model)
            self.setup_model()

    def __enter__(self, *args, **kwargs):
        """__enter/exit__ function for with-statement protocol."""
        return self

    def __exit__(self, exc_type, exc_value, exc_tb):
        """__enter/exit__ function for with-statement protocol."""
        self.deallocate()

    def reset(self):
        self.size = np.array(self.size)
        try:
            proclist.init(self.size,
                self.system_name,
                lattice.default_layer,
                self.settings.random_seed,
                not self.banner)
        except:
            # fallback if API
            # does not support random seed.
            proclist.init(self.size,
                self.system_name,
                lattice.default_layer,
                not self.banner)
        self.cell_size = np.dot(np.diag(lattice.system_size), lattice.unit_cell_size)

        # prepare structures for TOF evaluation
        self.tofs = tofs = get_tof_names()
        self.tof_matrix = np.zeros((len(tofs), proclist.nr_of_proc))
        for process, tof_count in sorted(settings.tof_count.iteritems()):
            process_nr = getattr(self.proclist, process.lower())
            for tof, tof_factor in tof_count.iteritems():
                self.tof_matrix[tofs.index(tof), process_nr - 1] += tof_factor

        # prepare procstat
        self.procstat = np.zeros((proclist.nr_of_proc), dtype=np.int64)
         # prepare integ_rates (S.Matera 09/25/2012)
        self.integ_rates = np.zeros((proclist.nr_of_proc, ))
        self.time = 0.
        self.steps = 0

        self.species_representation = {}
        for species in sorted(settings.representations):
            if settings.representations[species].strip():
                try:
                    self.species_representation[len(self.species_representation)] \
                    = eval(settings.representations[species])
                except Exception, e:
                    print('Trouble with representation %s'
                           % settings.representations[species])
                    print(e)
                    raise
            else:
                self.species_representation[len(self.species_representation)] = Atoms()
        if hasattr(settings, 'species_tags'):
            self.species_tags = settings.species_tags
        else:
            self.species_tags = None

        if len(settings.lattice_representation):
            if hasattr(settings, 'substrate_layer'):
                self.lattice_representation = eval(
                    settings.lattice_representation)[
                        lattice.substrate_layer]
            else:
                lattice_representation = eval(
                    settings.lattice_representation)
                if len(lattice_representation) > 1:
                    self.lattice_representation = \
                         lattice_representation[self.lattice.default_layer]
                else:
                    self.lattice_representation = lattice_representation[0]
        else:
            self.lattice_representation = Atoms()
        set_rate_constants(settings.parameters, self.print_rates)
        self.base.update_accum_rate()
        # S. matera 09/25/2012
        if hasattr(self.base, 'update_integ_rate'):
            self.base.update_integ_rate()

        # load cached configuration if available
        if self.cache_file is not None:
            if os.path.exists(self.cache_file):
                self.load_config(self.cache_file)

    def __repr__(self):
        """Print short summary of current parameters and rate
        constants. It is advisable to include this at the beginning
        of every generated data file for later reconstruction
        """
        return (repr(self.parameters) + repr(self.rate_constants))

    def inverse(self):
        return (repr(self.parameters) + self.rate_constants.inverse())

    def get_param_header(self):
        """Return the names of field return by
        self.get_atoms().params.
        Useful for the header line of an ASCII output.
        """
        return ' '.join(param_name
                       for param_name in sorted(self.settings.parameters)
            if self.settings.parameters[param_name].get('adjustable', False))

    def get_occupation_header(self):
        """Return the names of the fields returned by
        self.get_atoms().occupation.
        Useful for the header line of an ASCII output.
        """
        return ' '.join(['%s_%s' % (species, site)
                           for species in sorted(settings.representations)
                           for site in settings.site_names])

    def get_tof_header(self):
        """Return the names of the fields returned by
        self.get_atoms().tof_data.
        Useful for the header line of an ASCII output.
        """
        tofs = []
        for _, value in settings.tof_count.iteritems():
            for name in value:
                if name not in tofs:
                    tofs.append(name)
        tofs.sort()
        return ' '.join(tofs)

    def deallocate(self):
        """Deallocate all arrays that are allocated
        by the Fortran module. This needs to be called
        whenever more than one simulation is started
        from one process.

        Note that the currenty state and history of
        the system is lost after calling this method.

        Note: explicit invocation was chosen over the
        __del__ method because there seems to easy
        portable way to control garbage collection.
        """

        if self.cache_file is not None:
            # create directory if necessary
            dirname = os.path.dirname(self.cache_file)
            if dirname and not os.path.exists(dirname):
                os.makedirs(dirname)
            self.dump_config(self.cache_file)

        if bool(base.is_allocated()):
            lattice.deallocate_system()
        else:
            print("Model is not allocated.")

    def do_steps(self, n=10000, progress=False):
        """Propagate the model `n` steps.

        :param n: Number of steps to run (Default: 10000)
        :type n: int

        """
        if not progress :
            proclist.do_kmc_steps(n)
        else:
            import kmos.utils.progressbar

            progress_bar = kmos.utils.progressbar.ProgressBar()
            for i in range(100):
                proclist.do_kmc_steps(n/100)
                progress_bar.render(i+1)
            progress_bar.clear()


    def run(self):
        """Runs the model indefinitely. To control the
        simulations, model must have been initialized
        with proper Queues."""
        if not base.is_allocated():
            self.reset()
        while True:
            for _ in xrange(self.steps_per_frame):
                proclist.do_kmc_step()
            if self.autosend and not self.image_queue.full():
                atoms = self.get_atoms()
                # attach other quantities need to plot
                # to the atoms object and let it travel
                # piggy-back through the queue
                atoms.size = self.size
                self.image_queue.put(atoms)
            if not self.signal_queue.empty():
                signal = self.signal_queue.get()
                if signal.upper() == 'STOP':
                    self.deallocate()
                    break
                elif signal.upper() == 'PAUSE':
                    print('starting pause')
                elif signal.upper() == 'RESET_TIME':
                    base.set_kmc_time(0.0)
                elif signal.upper() == 'START':
                    pass
                elif signal.upper() == 'ATOMS':
                    self.image_queue.put(self.get_atoms())
                elif signal.upper() == 'DOUBLE':
                    print('Doubling model size')
                    self.double()
                elif signal.upper() == 'HALVE':
                    print('Halving model size')
                    self.halve()
                elif signal.upper() == 'SWITCH_SURFACE_PROCESSES_OFF':
                    self.switch_surface_processes_off()
                elif signal.upper() == 'SWITCH_SURFACE_PROCESSES_ON':
                    self.switch_surface_processes_on()
                elif signal.upper() == 'TERMINATE':
                    self.deallocate()
                    self.terminate()
                elif signal.upper() == 'JOIN':
                    self.join()
                elif signal.upper() == 'WRITEOUT':
                    atoms = self.get_atoms()
                    step = self.base.get_kmc_step()
                    from ase.io import write
                    filename = '%s_%s.traj' % (self.settings.model_name, step)
                    print('Wrote snapshot to %s' % filename)
                    write(filename, atoms)
                elif signal.upper() == 'ACCUM_RATE_SUMMATION':
                    self.print_accum_rate_summation()
                elif signal.upper() == 'COVERAGE':
                    self.print_coverages()

            if not self.parameter_queue.empty():
                while not self.parameter_queue.empty():
                    parameters = self.parameter_queue.get()
                    settings.parameters.update(parameters)
                set_rate_constants(parameters, self.print_rates)

    def export_movie(self,
                    frames=30,
                    skip=1,
                    prefix='movie',
                    rotation='15z,-70x',
                    suffix='png',
                    verbose=False,
                    **kwargs):
        """Export series of snapshots of model instance to an image
        file in the current directory which allows for easy post-processing
        of images, e.g. using `ffmpeg` ::

            avconv -i movie_%06d.png -r 24 movie.avi

        or ::

            ffmpeg -i movie_%06d.png -f image2 -r 24 movie.avi

        Allows suffixes are png, pov, and eps. Additional keyword arguments
        (kwargs) are passed directly the ase.io.write of the ASE library.

        When exporting to *.pov, one has to manually povray each *.pov file in
        the directory which is as simple as typing ::

            for pov_file in *.pov
            do
               povray ${pov_file}
            done

        using bash.

        :param frames: Number of frames to records (Default: 30).
        :type frames: int
        :param skip: Number of kMC steps between frames (Default: 1).
        :type skip: int
        :param prefix: Prefix for filename (Default: movie).
        :type prefix: str
        :param rotation: Angle from which movie is recorded
                         (only useful if suffix is png).
                         String to be interpreted by ASE (Default: '15x,-70x')
        :type rotation: str
        :param suffix: File suffix (type) of exported file (Default: png).
        :type suffix: str

        """

        from ase.io import write
        for i in xrange(frames):
            atoms = self.get_atoms(reset_time_overrun=False)
            filename = '{prefix:s}_{i:06d}.{suffix:s}'.format(**locals())
            #write('%s_%06i.%s' % (prefix, i, suffix),
                  #atoms,
                  #show_unit_cell=True,
                  #rotation=rotation,
                  #**kwargs)

            if suffix == 'traj':
                write(filename, atoms)
            else:
                writer = kmos.run.png.MyPNG(atoms, show_unit_cell=True, scale=20, model=self, **kwargs).write(filename, resolution=150)
            if verbose:
                print('Wrote {filename}'.format(**locals()))
            self.do_steps(skip)

    def show(self, *args, **kwargs):
        """Visualize the current configuration of the model using ASE ag."""
        tag = kwargs.pop('tag', None)

        ase = import_ase()
        ase.visualize.view(self.get_atoms(tag=tag), *args, **kwargs)

    def view(self):
        """Start current model in live view mode."""
        from kmos import view
        view.main(self)

    def get_atoms(self, geometry=True, tag=None, reset_time_overrun=False):
        """Return an ASE Atoms object with additional
        information such as coverage and Turn-over-frequencies
        attached.

        The additional attributes are:
          - `info` (extra tags assigned to species)
          - `kmc_step`
          - `kmc_time`
          - `occupation`
          - `procstat`
          - `integ_rates`
          - `tof_data`

        `tof_data` contains previously defined TOFs in reaction per seconds per
                   cell sampled since the last call to `get_atoms()`
        `info` can be used to better visualize similar looking molecule during
               post-processing
        `procstat` holds the number of times each process was executed since
                   last `get_atoms()` call.


        :param geometry: Return ASE object of current configuration
                         (Default: True).
        :type geometry: bool

        """

        if geometry:
            kmos_tags = {}
            ase = import_ase()
            atoms = ase.atoms.Atoms()
            for i in xrange(lattice.system_size[0]):
                for j in xrange(lattice.system_size[1]):
                    for k in xrange(lattice.system_size[2]):
                        for n in xrange(1, 1 + lattice.spuck):
                            species = lattice.get_species([i, j, k, n])
                            if species == self.null_species:
                                continue
                            if self.species_representation.get(species, ''):
                                # create the ad_atoms
                                ad_atoms = deepcopy(
                                    self.species_representation[species])

                                if tag == 'species':
                                    ad_atoms.set_initial_magnetic_moments([species] * len(ad_atoms))
                                elif tag == 'site':
                                    ad_atoms.set_initial_magnetic_moments([n] * len(ad_atoms))
                                elif tag == 'x':
                                    ad_atoms.set_initial_magnetic_moments([i] * len(ad_atoms))
                                elif tag == 'y':
                                    ad_atoms.set_initial_magnetic_moments([j] * len(ad_atoms))
                                elif tag == 'z':
                                    ad_atoms.set_initial_magnetic_moments([k] * len(ad_atoms))

                                # move to the correct location
                                ad_atoms.translate(
                                    np.dot(
                                        np.array([i, j, k]) +
                                        lattice.site_positions[n - 1],
                                            lattice.unit_cell_size))
                                # add to existing slab
                                atoms += ad_atoms
                                if self.species_tags:
                                    for atom in range(len(atoms)
                                                      - len(ad_atoms),
                                                      len(atoms)):
                                        kmos_tags[atom] = \
                                        self.species_tags.values()[species]

                        if self.lattice_representation:
                            lattice_repr = deepcopy(self.lattice_representation)
                            lattice_repr.translate(np.dot(np.array([i, j, k]),
                                                          lattice.unit_cell_size))
                            atoms += lattice_repr
            atoms.set_cell(self.cell_size)

            # workaround for older ASE < 3.6
            if not hasattr(atoms, 'info'):
                atoms.info = {}

            atoms.info['kmos_tags'] = kmos_tags
        else:

            class Expando():
                pass
            atoms = Expando()
        atoms.calc = None
        atoms.kmc_time = base.get_kmc_time()
        atoms.kmc_step = base.get_kmc_step()
        atoms.params = [float(self.settings.parameters.get(param_name)['value'])
                   for param_name in sorted(self.settings.parameters)
        if self.settings.parameters[param_name].get('adjustable', False)]

        # calculate TOF since last call
        atoms.procstat = np.zeros((proclist.nr_of_proc,))
        atoms.occupation = proclist.get_occupation()
        for i in range(proclist.nr_of_proc):
            atoms.procstat[i] = base.get_procstat(i + 1)
        # S. Matera 09/25/2012
        if hasattr(self.base, 'get_integ_rate'):
            atoms.integ_rates = np.zeros((proclist.nr_of_proc,))
            for i in range(proclist.nr_of_proc):
                    atoms.integ_rates[i] = base.get_integ_rate(i + 1)
        # S. Matera 09/25/2012
        delta_t = (atoms.kmc_time - self.time)
        delta_steps = atoms.kmc_step - self.steps
        atoms.delta_t = delta_t
        size = self.size.prod()
        if delta_steps == 0:
            # if we haven't done any steps, return the last TOF again
            atoms.tof_data = self.tof_data if hasattr(self, 'tof_data') else np.zeros_like(self.tof_matrix[:, 0])
            atoms.tof_integ = self.tof_integ  if hasattr(self, 'tof_integ') else np.zeros_like(self.tof_matrix[:, 0])
        elif delta_t == 0. and atoms.kmc_time > 0 and reset_time_overrun :
            print(
                "Warning: numerical precision too low, to resolve time-steps")
            print('         Will reset kMC time to 0s.')
            base.set_kmc_time(0.0)
            atoms.tof_data = np.zeros_like(self.tof_matrix[:, 0])
            atoms.tof_integ = np.zeros_like(self.tof_matrix[:, 0])

        else:
            atoms.tof_data = np.dot(self.tof_matrix,
                            (atoms.procstat - self.procstat) / delta_t / size)
            # S. Matera 09/25/2012
            if hasattr(self.base, 'get_integ_rate'):
                atoms.tof_integ = np.dot(self.tof_matrix,
                                (atoms.integ_rates - self.integ_rates)
                                / delta_t / size)
            # S. Matera 09/25/2012

        atoms.delta_t = delta_t

        # update trackers for next call
        self.procstat[:] = atoms.procstat
        # S. Matera 09/25/2012
        if hasattr(self.base, 'get_integ_rate'):
            self.integ_rates[:] = atoms.integ_rates
        # S. Matera 09/25/2012
        self.time = atoms.kmc_time
        self.step = atoms.kmc_step
        self.tof_data = atoms.tof_data
        self.tof_integ = atoms.tof_integ

        return atoms

    def get_std_header(self):
        """Return commented line of field names corresponding to
        values returned in get_std_outdata

        """

        std_header = ('#%s %s %s kmc_time simulated_time kmc_steps\n'
                  % (self.get_param_header(),
                     self.get_tof_header(),
                     self.get_occupation_header()))
        return std_header

    def get_std_sampled_data(self, samples, sample_size, tof_method='integ', output='str'):
        """Sample an average model and return TOFs and coverages
        in a standardized format :

        [parameters] [TOFs] [occupations] kmc_time kmc_step

        Parameter tof_method allows to switch between two different methods for
        evaluating turn-over-frequencies. The default method *procstat* evaluates
        the procstat counter, i.e. simply the number of executed events in the
        simulated time interval. *integ* will evaluate the number of times the
        reaction `could` be evaluated in the simulated time interval
        based on the local configurations and the rate constant.

        Credit for this latter method has to be given to Sebastian Matera for
        the idea and implementation.

        In each case check carefully that the observable is sampled good enough!

        :param samples: Number of batches to average coverages over.
        :type sample: int
        :param sample_size: Number of kMC steps in total.
        :type sample_size: int
        :param tof_method: Method of how to sample TOFs.
                           Possible values are procrates or integ.
                           While procrates only counts the processes actually executed,
                           integ evaluates the configuration to estimate the actual
                           rates. The latter can be several orders more efficient
                           for very slow processes.
                           Differences resulting from the two methods can be used
                           as on estimate for the statistical error in samples.
        :type tof_method: str

        """

        # initialize lists for averages
        occs = []
        tofs = []
        delta_ts = []
        step_ts = []
        t0 = self.base.get_kmc_time()
        step0 = self.base.get_kmc_step()

        # sample over trajectory
        for sample in xrange(samples):
            self.do_steps(sample_size/samples)
            atoms = self.get_atoms(geometry=False, reset_time_overrun=False)
            delta_ts.append(atoms.delta_t)
            step_ts.append(self.base.get_kmc_time_step())

            occs.append(list(atoms.occupation.flatten()))
            if tof_method == 'procrates':
                tofs.append(atoms.tof_data.flatten())
            elif tof_method == 'integ':
                tofs.append(atoms.tof_integ.flatten())
            else:
                raise NotImplementedError('tof_method="{tof_method}" not supported. Can be either procrates or integ.'.format(**locals()))

        # calculate time averages
        occs_mean = np.average(occs, axis=0, weights=step_ts)
        tof_mean = np.average(tofs, axis=0, weights=delta_ts)
        total_time = self.base.get_kmc_time() - t0
        simulated_time = self.base.get_kmc_time()
        total_steps = self.base.get_kmc_step() - step0

        #return tofs, delta_ts

        # write out averages
        outdata = tuple(atoms.params
                        + list(tof_mean.flatten())
                        + list(occs_mean.flatten())
                        + [total_time,
                           simulated_time,
                           total_steps])
        if output == 'str':
            return ((' '.join(['%.5e'] * len(outdata)) + '\n') % outdata)
        elif output == 'dict':
            header = self.get_std_header()[1:].split()
            return dict(zip(header, outdata))
        else:
            raise UserWarning(
                "Output format {output} not defined. I only know 'str' and 'dict'")

    def double(self):
        """
        Double the size of the model in each direction and initialize
        larger model with current configuration in each copy.
        """

        config = self._get_configuration()
        old_system_size = deepcopy(self.lattice.system_size)

        # initialize new version of model w/ twice the size in each direction
        self.deallocate()
        self.size *= 2
        self.reset()

        # initialize new model w/ copies of current state in each of
        # the new copies
        for x in range(self.lattice.system_size[0]):
            for y in range(self.lattice.system_size[1]):
                for z in range(self.lattice.system_size[2]):
                    xi, yi, zi = np.array([x, y, z]) % old_system_size
                    for n in range(self.lattice.spuck):
                        self.lattice.replace_species(
                            [x, y, z, n + 1],
                            self.lattice.get_species([x, y, z, n + 1]),
                            config[xi, yi, zi, n])
        self._adjust_database()

    def switch_surface_processes_off(self):
        """Set rate constant to zero if process
        has 'diff' or 'react' in the name.

        """
        for i, process_name in enumerate(
                               sorted(
                               self.settings.rate_constants)):
            if 'diff' in process_name or 'react' in process_name:
                self.base.set_rate_const(i + 1, .0)

    def switch_surface_processes_on(self):
        set_rate_constants(settings.parameters, self.print_rates)

    def print_adjustable_parameters(self, match=None, to_stdout=True):
        """Print those methods that are adjustable via the GUI.

        :param pattern: fname pattern to limit the parameters.
        :type pattern: str
        """
        res = ''
        w = 80
        res += (w * '-') + '\n'
        for i, attr in enumerate(sorted(self.settings.parameters)):
            if (match is None or fnmatch(attr, match))\
                and settings.parameters[attr]['adjustable']:
                res += '|{0:^78s}|\n'.format((' %40s = %s'
                      % (attr, settings.parameters[attr]['value'])))
        res += (w * '-') + '\n'
        if to_stdout:
            print(res)
        else:
            return res

    def print_coverages(self, to_stdout=True):
        """Show coverages (per unit cell) for each species
        and site type for current configurations.

        """

        res = ''
        # get atoms
        atoms = self.get_atoms(geometry=False)

        # get occupation
        occupation = atoms.occupation

        # get species names
        species_names = sorted(self.settings.representations.keys())

        # get site_names
        site_names = sorted(self.settings.site_names)

        header_line = ('|' +
                      ('%18s|' % 'site \ species') +
                      '|'.join([('%11s' % sn)
                                for sn in species_names] + ['']))
        res += '%s\n' % (len(header_line) * '-')
        res += '%s\n' % header_line
        res += '%s\n' % (len(header_line) * '-')
        for i in range(self.lattice.spuck):
            site_name = self.settings.site_names[i]
            res += '%s\n' % ('|'
                 + '{0:<18s}|'.format(site_name)
                 + '|'.join([('{0:^11.5f}'.format(x) if x else 11 * ' ')
                             for x in list(occupation[:, i])]
                 + ['']))
        res += '%s\n' % (len(header_line) * '-')
        res += '%s\n' % ('Units: "molecules (or atoms) per unit cell"')
        if to_stdout:
            print(res)
        else:
            return res

    def print_procstat(self, to_stdout=True):
        entries = []
        longest_name = 0
        for i, process_name in enumerate(
                               sorted(
                               self.settings.rate_constants)):
            procstat = self.base.get_procstat(i + 1)
            namelength = len(process_name)
            if namelength > longest_name:
                longest_name = namelength
            entries.append((procstat, process_name))

        entries = sorted(entries, key=lambda x: - x[0])
        nsteps = self.base.get_kmc_step()

        width = longest_name + 30

        res = ''
        printed_steps = 0
        res += ('+' + width * '-' + '+' + '\n')
        res += ('| {0:<%ss}|\n' % (width-1)).format('%9s %12s  %s' % ('rel. contrib.', 'procstat', 'process name'))
        res += ('+' + width * '-' + '+' + '\n')
        for entry in entries:
            procstat, name = entry
            printed_steps += procstat
            if procstat:
                res += ('|{0:<%ss}|\n' % width).format('%9.2f %% %12s     %s' % (100 * float(printed_steps) / nsteps, procstat, name))

        res += ('+' + width * '-' + '+' + '\n')
        res += ('   Total steps %s\n' % nsteps)

        if to_stdout:
            print(res)
        else:
            return res

    def print_state_summary(self, order='-rate', to_stdout=True, show=False, print_parameters=False):
        """Show summary of current model state by showing
            - parameters (external, optional)
            - number of times each elementary process has been executed
            - coverage
            - kmc step and kmc time
            - fire up ASE window with current lattice configuration

        """
        res = ''
        if print_parameters:
            res += 'Parameters\n'
            self.print_adjustable_parameters(to_stdout=False)
        res += 'Rate Constants\n'
        res += self.rate_constants(model=self)
        res += 'Procstat\n'
        res += self.print_procstat(to_stdout=False)
        res += 'Accumulated rates\n'
        res += self.print_accum_rate_summation(order=order, to_stdout=False)
        res += 'Coverages\n'
        res += self.print_coverages(to_stdout=False)
        res += 'kMC state\n'
        res += self.print_kmc_state(to_stdout=False)

        if to_stdout:
            print(res)
        else:
            return res

        if show:
            self.show()

    def print_kmc_state(self, to_stdout=True):
        """Shows current kmc step and kmc time.
        """
        kmc_steps = self.base.get_kmc_step()
        kmc_time = self.base.get_kmc_time()
        data_line = '| kmc time {kmc_time:10.5g} | kmc steps {kmc_steps:18d} |\n'.format(**locals())
        res = ('-' * len(data_line)) + '\n'
        res += data_line
        res += ('-' * len(data_line)) + '\n'

        if to_stdout:
            print(res.strip())
        else:
            return res

    def print_accum_rate_summation(self, order='-rate', to_stdout=True):
        """Shows rate individual processes contribute to the total rate

        The optional argument order can be one of: name, rate, rate_constant,
        nrofsites. You precede each keyword with a '-', to show in decreasing
        order.
        Default: '-rate'.

        """
        accum_rate = 0.
        entries = []
        # collect
        for i, process_name in enumerate(
                               sorted(
                               self.settings.rate_constants)):
            nrofsites = self.base.get_nrofsites(i + 1)
            if nrofsites:
                rate = self.base.get_rate(i + 1)
                prod = nrofsites * rate
                accum_rate += prod
                entries.append((nrofsites, rate, prod, process_name))

        # reorder
        if order == 'name':
            entries = sorted(entries, key=lambda x: x[3])
        elif order == 'rate':
            entries = sorted(entries, key=lambda x: x[2])
        elif order == 'rate_constant':
            entries = sorted(entries, key=lambda x: x[1])
        elif order == 'nrofsites':
            entries = sorted(entries, key=lambda x: x[0])
        elif order == '-name':
            entries = reversed(sorted(entries, key=lambda x: x[3]))
        elif order == '-rate':
            entries = reversed(sorted(entries, key=lambda x: x[2]))
        elif order == '-rate_constant':
            entries = reversed(sorted(entries, key=lambda x: x[1]))
        elif order == '-nrofsites':
            entries = reversed(sorted(entries, key=lambda x: x[0]))

        # print
        res = ''
        total_contribution = 0
        res += ('+' + 118 * '-' + '+' + '\n')
        res += '|{0:<118s}|\n'.format('(cumulative)    nrofsites * rate_constant'
                                      '    = rate            [name]')
        res += ('+' + 118 * '-' + '+' + '\n')
        for entry in entries:
            total_contribution += float(entry[2])
            percent = '(%8.4f %%)' % (total_contribution * 100 / accum_rate)
            entry = '% 12i * % 8.4e s^-1 = %8.4e s^-1 [%s]' % entry
            res += '|{0:<118s}|\n'.format('%s %s' % (percent, entry))

        res += ('+' + 118 * '-' + '+' + '\n')
        res += '|{0:<118s}|\n'.format(('  = total rate = %.8e s^-1'
                                       % accum_rate))
        res += ('+' + 118 * '-' + '+' + '\n')

        if to_stdout:
            print(res)
        else:
            return res

    def _put(self, site, new_species, reduce=False):
        """
        Works exactly like put, but without updating the database of
        available processes. This is faster for when one does a lot updates
        at once, however one must call _adjust_database afterwards.

        Examples ::

            model._put([0,0,0,model.lattice.lattice_bridge], model.proclist.co])
            # puts a CO molecule at the `bridge` site of the lower left unit cell

            model._put([1,0,0,model.lattice.lattice_bridge], model.proclist.co ])
            # puts a CO molecule at the `bridge` site one to the right

            # ... many more

            model._adjust_database() # Important !

        :param site: Site where to put the new species, i.e. [x, y, z, bridge]
        :type site: list or np.array
        :param new_species: Name of new species.
        :type new_species: str
        :param reduce: Of periodic boundary conditions if site falls out
                       site lattice (Default: False)
        :type reduce: bool

        """
        x, y, z, n = site
        if reduce:
            x, y, z = (x, y, z) % self.lattice.system_size
            site = np.array([x, y, z, n])

        # Error checking
        if not x in range(self.lattice.system_size[0]):
            raise UserWarning('x-coordinate %s seems to fall outside lattice'
                              % x)
        if not y in range(self.lattice.system_size[1]):
            raise UserWarning('y-coordinate %s seems to fall outside lattice'
                              % y)
        if not z in range(self.lattice.system_size[2]):
            raise UserWarning('z-coordinate %s seems to fall outside lattice'
                              % z)
        if not n in range(1, self.lattice.spuck + 1):
            raise UserWarning('n-coordinate %s seems to fall outside lattice'
                              % n)

        old_species = self.lattice.get_species(site)
        self.lattice.replace_species(site, old_species, new_species)

    def put(self, site, new_species, reduce=False):
        """
        Puts new_species at site. The site is given by 4-entry sequence
        like [x, y, z, n], where the first 3 entries define the unit cell
        from 0 to the number of unit cells in the respective direction.
        And `n` specifies the site within the unit cell.

        The database of available processes will be updated automatically.

        Examples ::

            model.put([0,0,0,model.lattice.site], model.proclist.co ])
            # puts a CO molecule at the `bridge` site
            # of the lower left unit cell

        :param site: Site where to put the new species, i.e. [x, y, z, bridge]
        :type site: list or np.array
        :param new_species: Name of new species.
        :type new_species: str
        :param reduce: Of periodic boundary conditions if site falls out site
                       lattice (Default: False)
        :type reduce: bool

        """

        self._put(site, new_species, reduce=reduce)
        self._adjust_database()

    def halve(self):
        """
        Halve the size of the model and initialize each site in the new model
        with a species randomly drawn from the sites that are reduced onto
        one. It is necessary that the simulation size is even.
        """
        if self.settings.simulation_size % 2:
            print("Can only halve system with even size!")
            return

        config = self._get_configuration()

        self.deallocate()
        self.size /= 2
        self.reset()

        X, Y, Z = self.lattice.system_size
        N = self.lattice.spuck
        for x in range(X):
            for y in range(Y):
                for z in range(Z):
                    for n in range(N):
                        # collect species
                        # from the 8 sites that are
                        # reduced onto one
                        choices = [config[(x + i * X) % X,
                                         (y + j * Y) % Y,
                                         (z + k * Z) % Z,
                                         n]
                            for i in range(2)
                            for j in range(2)
                            for k in range(2)]

                        # use random.choice
                        # to randomly select one
                        self.lattice.replace_species(
                            [x, y, z, n + 1],
                            self.lattice.get_species([x, y, z, n + 1]),
                            random.choice(choices))
        self._adjust_database()

    def run_proc_nr(self, proc, site):
        if self.base.get_avail_site(proc, site, 2):
            self.proclist.run_proc_nr(proc, site)
            return True
        else:
            print("Process not enabled")
            return False

    def get_next_kmc_step(self):
        proc, site = proclist.get_next_kmc_step()
        return ProcInt(proc), SiteInt(site)

    def get_avail(self, arg):
        """Return available (enabled) processes or sites. If the argument is a sequence it is interpreted as a site (x, y, z, n).
        If it is an integer it is interpreted as a process.
           :param arg: type or process to query
           :type arg: int or [int]

        """

        avail = []
        try:
            arg = list(iter(arg))
            # if is iterable, interpret as site
            site = self.lattice.calculate_lattice2nr([arg[0], arg[1], arg[2], 1])
            for process in range(1, self.proclist.nr_of_proc + 1):
                if self.base.get_avail_site(process, site, 2):
                    avail.append(ProcInt(process, self.settings))

        except Exception, e:
            # if is not iterable, interpret as process
            for x in range(self.lattice.system_size[0]):
                for y in range(self.lattice.system_size[1]):
                    for z in range(self.lattice.system_size[2]):
                        nr = self.lattice.calculate_lattice2nr([x, y, z, 1])
                        if self.base.get_avail_site(arg, nr, 2):
                            avail.append(SiteInt(nr))
        return avail

    def _get_configuration(self):
        """ Return current configuration of model.

           :rtype: np.array
        """
        config = np.zeros(list(self.lattice.system_size) + \
            [int(self.lattice.spuck)], dtype=np.int8)
        for x in range(self.lattice.system_size[0]):
            for y in range(self.lattice.system_size[1]):
                for z in range(self.lattice.system_size[2]):
                    for n in range(self.lattice.spuck):
                        config[x, y, z, n] = \
                            self.lattice.get_species(
                                [x, y, z, n + 1])
        return config

    def _set_configuration(self, config):
        """Set the current lattice configuration.

           Expects a 4-dimensional array, with dimensions [X, Y, Z, N]
           where X, Y, Z are the lattice size and N the number of
           sites in each unit cell.

           :param config: Configuration to set for model. Shape of array
                          has to match with model size.
           :type config: np.array

        """
        X, Y, Z = self.lattice.system_size
        N = self.lattice.spuck
        if not all(config.shape == np.array([X, Y, Z, N])):
            print('Config shape %s does not match' % config.shape)
            print('with model shape %s.' % [X, Y, Z, N])
            return
        for x in range(X):
            for y in range(Y):
                for z in range(Z):
                    for n in range(N):
                        species = self.lattice.get_species([x, y, z, n + 1])
                        self.lattice.replace_species([x, y, z, n + 1],
                                                     species,
                                                     config[x, y, z, n])
        self._adjust_database()

    def _adjust_database(self):
        """Set the database of processes currently
        possible according to the current configuration.

        """
        for x in range(self.lattice.system_size[0]):
            for y in range(self.lattice.system_size[1]):
                for z in range(self.lattice.system_size[2]):
                    if self.get_backend() == 'lat_int':
                        eval('self.proclist.touchup_cell([%i, %i, %i, 0])'
                            % (x, y, z))
                    else:
                        for n in range(self.lattice.spuck):
                            site_name = self.settings.site_names[n].lower()
                            eval('self.proclist.touchup_%s([%i, %i, %i, %i])'
                                % (site_name, x, y, z, n + 1))
        # DEBUGGING, adjust database
        self.base.update_accum_rate()

    def get_backend(self):
        """Return name of backend that model was compiled with.

        :rtype: str

        """
        if hasattr(self.proclist, 'backend'):
            try:
                return ''.join(self.proclist.backend)
            except:
                return '???'
        else:
            return 'local_smart'

    def xml(self):
        """Returns the XML representation that this model was created from.

        :rtype: str
        """
        return settings.xml

    def nr2site(self, n):
        """Accepts a site index and return the site in human readable
        coordinates.

        :param n: Index of site.
        :type n: int
        :rtype: str
        """
        site = list(lattice.calculate_nr2lattice(n))
        site[-1] = settings.site_names[site[-1] - 1]
        return site

    def post_mortem(self, steps=None, propagate=False, err_code=None):
        """Accepts an integer and generates a post-mortem report
        by running that many steps and returning which process
        would be executed next without executing it.

        :param steps: Number of steps to run before exit occurs
                     (Default: None).
        :type steps: int
        :param propagate: Run this one more step, where error occurs
                          (Default: False).
        :type propagate: bool
        :param err_code: Error code generated by backend if
                         project.meta.debug > 0 at compile time.
        :type err_code: str
        """
        if err_code is not None:
            old, new, found, err_site, steps = err_code
            err_site = self.nr2site(err_site)
            if old >= 0:
                old = sorted(settings.representations.keys())[old]
            else:
                old = 'NULL (%s)' % old

            if new >= 0:
                new = sorted(settings.representations.keys())[new]
            else:
                new = 'NULL (%s)' % new

            if found >= 0:
                found = sorted(settings.representations.keys())[found]
            else:
                found = 'NULL (%s)' % found

            self.do_steps(steps)
            nprocess, nsite = proclist.get_next_kmc_step()
            process = list(
                sorted(settings.rate_constants.keys()))[nprocess - 1]
            site = self.nr2site(nsite)
            print('=====================================')
            print('Post-Mortem Error Report')
            print('=====================================')
            print('  kmos ran %s steps and the next process is "%s"' %
                    (steps, process))
            print('  on site %s,  however this causes oops' % site)
            print('  on site %s because it trys to' % err_site)
            print('  replace "%s" by "%s" but it will find "%s".' %
                  (old, new, found))
            print('  Go fish!')

        else:
            if steps is not None:
                self.do_steps(steps)
            else:
                steps = base.get_kmc_step()
            nprocess, nsite = proclist.get_next_kmc_step()
            process = list(
                sorted(settings.rate_constants.keys()))[nprocess - 1]
            site = self.nr2site(nsite)

            res = "kmos ran %s steps and next it will execute\n" % steps
            res += "process '%s' on site %s." % (process, site)
            print(res)

            if propagate:
                proclist.run_proc_nr(nprocess, nsite)

    def procstat_pprint(self, match=None):
        """Print an overview view process names along with
        the number of times it has been executed.

        :param match: fname pattern to filter matching parameter name.
        :type match: str

        """

        for i, name in enumerate(sorted(self.settings.rate_constants.keys())):
            if match is None:
                print('%s : %.4e' % (name, self.base.get_procstat(i + 1)))
            else:
                if fnmatch(name, match):
                    print('%s : %.4e' % (name, self.base.get_procstat(i + 1)))

    def procstat_normalized(self, match=None):
        """Print an overview view process names along with
        the number of times it has been executed divided by
        the current rate constant times the kmc time.

        Can help to find those processes which are kinetically
        hindered.

        :param match: fname pattern to filter matching parameter name.
        :type match: str

        """
        kmc_time = self.base.get_kmc_time()

        for i, name in enumerate(sorted(self.settings.rate_constants.keys())):
            if match is None or fnmatch(name, match):
                if kmc_time:
                    print('%s : %.4e' % (name, self.base.get_procstat(i + 1) /
                                             self.lattice.system_size.prod() /
                                             self.base.get_kmc_time() /
                                             self.base.get_rate(i + 1)))
                else:
                    print('%s : %.4e' % (name, 0.))

    def rate_ratios(self, interactive=False):
        ratios = []
        for i, iname in enumerate(
                        sorted(self.settings.rate_constants.keys())):
            for j, jname in enumerate(
                            sorted(self.settings.rate_constants.keys())):
                if i != j:  # i == 1 -> 1., don't need that
                    irate = self.base.get_rate(i + 1)
                    jrate = self.base.get_rate(j + 1)
                    ratios.append(('%s/%s' % (iname, jname), irate / jrate))

        # sort ratios in descending order
        ratios.sort(key=lambda x: - x[1])
        res = ''
        for label, ratio in ratios:
            res += ('%s: %s\n' % (label, ratio))
        if interactive:
            print(res)
        else:
            return res

    def dump_config(self, filename):
        """Use numpy mechanism to store current configuration in a file.

        :param filename: Name of file, to write configuration to.
        :type filename: str

        """
        np.save('%s.npy' % filename, self._get_configuration())

    def load_config(self, filename):
        """Use numpy mechanism to load configuration from a file. User
        must ensure that size of stored configuration is correct.

        :param filename: Name of file, to write configuration to.
        :type filename: str

        """
        x, y, z = self.lattice.system_size
        spuck = self.lattice.spuck
        config = np.load('%s.npy' % filename)

        self._set_configuration(config)
        self._adjust_database()


class Model_Parameters(object):
    """Holds all user defined parameters of a model in
    concise form. All user defined parameters can be
    accessed and set as attributes, like so ::

        model.parameters.<parameter> = X.Y
    """

    def __init__(self, print_rates=True):
        object.__init__(self)
        self.__dict__.update(settings.parameters)
        self.print_rates = print_rates

    def __setattr__(self, attr, value):
        if not attr in settings.parameters \
           and not attr in ['print_rates']:
            print("Warning: don't know parameter '%s'." % attr)
        if attr in settings.parameters:
            settings.parameters[attr]['value'] = value
            set_rate_constants(print_rates=self.print_rates)
        else:
            self.__dict__[attr] = value

    def __repr__(self):
        fixed_parameters = dict((name, param)
                                for name, param
                                in settings.parameters.items()
                                if not param['adjustable'])
        res = '# kMC model parameters (%i, fixed %i)\n' \
               % (len(settings.parameters), len(fixed_parameters))
        res += '# --------------------\n'
        for attr in sorted(settings.parameters):
            res += ('# %s = %s' % (attr, settings.parameters[attr]['value']))
            if settings.parameters[attr]['adjustable']:
                res += '  # *\n'
            else:
                res += '\n'
        res += '# --------------------\n'
        if not len(fixed_parameters) == len(settings.parameters):
            res += '# * adjustable parameters\n'
        return res

    def names(self, pattern=None):
        """Return names of parameters that match `pattern'

        :param pattern: fname pattern to filter matching parameter name.
        :type pattern: str

        """
        names = []
        for attr in sorted(settings.parameters):
            if pattern is None or fnmatch(attr, pattern):
                names.append(attr)
        return names

    def __call__(self, match=None, interactive=False):
        """Return parameters that match `pattern'

        :param match: fname pattern to filter matching parameter name.
        :type match: str

        """
        res = ''
        for attr in sorted(settings.parameters):
            if match is None or fnmatch(attr, match):
                res += ('# %s = %s\n'
                      % (attr, settings.parameters[attr]['value']))
        if interactive:
            print(res)
        else:
            return res


class Model_Rate_Constants(object):
    """Holds all rate constants currently associated with the model.
    To inspect the expression and current settings of it you can just
    call it as a function with a (glob) pattern that matches
    the desired processes, e.g. ::

      model.rate_constant('*ads*')

    could print all rate constants for adsorption. Given of course that
    'ads' is part of the process name. The just get the rate constant
    for one specific process you can use ::

      model.rate_constant.by_name("<process name>")

    To set rate constants manually use ::

      model.rate_constants.set("<pattern>", <rate-constant (expr.)>)

    """

    def __repr__(self):
        """Compact representation of all current rate_constants."""
        res = '# kMC rate constants (%i)\n' % len(settings.rate_constants)
        res += '# ------------------\n'
        for i, proc in enumerate(sorted(settings.rate_constants)):
            rate_expr = settings.rate_constants[proc][0]
            rate_const = base.get_rate(i + 1)
            res += '# %s: %s = %.2e s^{-1}\n' % (proc, rate_expr, rate_const)
        res += '# ------------------\n'

        return res

    def __call__(self, pattern=None, interactive=False, model=None):
        """Return rate constants.

        :param pattern: fname pattern to filter matching parameter name.
        :type pattern: str
        :param model: runtime instance of kMC to extract rate constants from (optional)
        :type model: kmos Model

        """
        res = ''
        for i, proc in enumerate(sorted(settings.rate_constants.keys())):
            if pattern is None or fnmatch(proc, pattern):
                rate_expr = settings.rate_constants[proc][0]
                if model is None:
                    rate_const = evaluate_rate_expression(rate_expr,
                                                          settings.parameters)
                else:
                    rate_const = model.base.get_rate(i+1)
                res += ('# %s: %s = %.2e s^{-1}\n' % (proc, rate_expr,
                                                      rate_const))
        if interactive:
            print(res)
        else:
            return res

    def names(self, pattern=None):
        """Return names of processes that match `pattern`.

        :param pattern: fname pattern to filter matching parameter name.
        :type pattern: str

        """
        names = []
        for i, proc in enumerate(sorted(settings.rate_constants.keys())):
            if pattern is None or fnmatch(proc, pattern):
                names.append(proc)
        return names

    def by_name(self, proc):
        """Return rate constant currently set for `proc`

        :param proc: Name of process.
        :type proc: str
        """
        rate_expr = settings.rate_constants[proc][0]
        return evaluate_rate_expression(rate_expr, settings.parameters)

    def inverse(self, interactive=False):
        """Return inverse list of rate constants.

        """
        res = '# kMC rate constants (%i)\n' % len(settings.rate_constants)
        res += '# ------------------\n'
        for proc in sorted(settings.rate_constants):
            rate_expr = settings.rate_constants[proc][0]
            rate_const = evaluate_rate_expression(rate_expr,
                                                  settings.parameters)
            res += '# %s: %.2e s^{-1} = %s\n' % (proc, rate_const, rate_expr)
        res += '# ------------------\n'
        if interactive:
            print(res)
        else:
            return res

    def set(self, pattern, rate_constant, parameters=None):
        """Set rate constants. Pattern can be a glob pattern,
        and the rate constant will be applied to all processes,
        where the pattern matches. The rate constant can be either
        a number or a rate expression.

        :param pattern: fname pattern that selects the process affected.
        :type pattern: str
        :param rate_constant: Rate constant to be set.
        :type rate_constant: str or float
        :param parameters: List of parameters to be used when
                           evaluating expression.
        :type parameters: list

        """

        if parameters is None:
            parameters = settings.parameters
        if type(rate_constant) is str:
            rate_constant = evaluate_rate_expression(rate_constant,
                                                     parameters)
        try:
            rate_constant = float(rate_constant)
        except:
            raise UserWarning("Could not convert rate constant to float")
        for i, proc in enumerate(sorted(settings.rate_constants.keys())):
            if pattern is None or fnmatch(proc, pattern):
                base.set_rate_const(i + 1, rate_constant)


class ModelParameter(object):
    """A model parameter to be scanned. If instantiated with only
    one value this parameter will be fixed at this value.

    Use a subclass for specific type of grid.

    :param min: Minimum value for this parameter.
    :type min: float
    :param max: Maximum value for this parameter (Default: min)
    :type max: float
    :param steps: Number of steps between minimum and maximum.
    :type steps: int

    """

    def __init__(self, min, max=None, steps=1, type=None, unit=''):
        self.min = min
        self.max = max if max is not None else min
        self.steps = steps
        self.type = type
        self.unit = unit

    def __repr__(self):
        return ('[%s] min: %s, max: %s, steps: %s'
              % (self.type, self.min, self.max, self.steps))

    def get_grid(self):
        pass


class PressureParameter(ModelParameter):
    """Create a grid of p \in [p_min, p_max] such
    that ln({p}) is a regular grid.

    """

    def __init__(self, *args, **kwargs):
        kwargs['type'] = 'pressure'
        kwargs['unit'] = 'bar'
        super(PressureParameter, self).__init__(*args, **kwargs)

    def get_grid(self):
        from kmos.utils import p_grid
        return p_grid(self.min, self.max, self.steps)


class TemperatureParameter(ModelParameter):
    """Create a grid of p \in [T_min, T_max] such
    that ({T})**(-1) is a regular grid.

    """

    def __init__(self, *args, **kwargs):
        kwargs['type'] = 'temperature'
        kwargs['unit'] = 'K'
        super(TemperatureParameter, self).__init__(*args, **kwargs)

    def get_grid(self):
        from kmos.utils import T_grid
        return T_grid(self.min, self.max, self.steps)


class LogParameter(ModelParameter):
    """Create a log grid  between 10^min and 10^max
    (like np.logspace)

    """

    def __init__(self, *args, **kwargs):
        kwargs['type'] = 'log'
        super(LogParameter, self).__init__(*args, **kwargs)

    def get_grid(self):
        return np.logspace(self.min, self.max, self.steps)


class LinearParameter(ModelParameter):
    """Create a regular grid between min and max.

    """

    def __init__(self, *args, **kwargs):
        kwargs['type'] = 'linear'
        super(LinearParameter, self).__init__(*args, **kwargs)

    def get_grid(self):
        return np.linspace(self.min, self.max, self.steps)


class _ModelRunner(type):

    def __new__(cls, name, bases, dct):
        obj = super(_ModelRunner, cls).__new__(cls, name, bases, dct)
        obj.runner_name = name
        obj.parameters = OrderedDict()
        for key, item in dct.items():
            if key == '__module__':
                pass
            elif isinstance(item, ModelParameter):
                obj.parameters[key] = item

        return obj


class ModelRunner(object):
    """
Setup and initiate many runs in parallel over a regular grid
of parameters. A standard type of script is given below.

To allow execution from multiple hosts connected
to the same filesystem calculated points are blocked
via <classname>.lock. To redo a calculation <classname>.dat
and <classname>.lock should be moved out of the way ::

    from kmos.run import ModelRunner, PressureParameter, TemperatureParameter


    class ScanKinetics(ModelRunner):
        p_O2gas = PressureParameter(1)
        T = TemperatureParameter(600)
        p_COgas = PressureParameter(min=1, max=10, steps=40)
        # ... other parameters to scan


    ScanKinetics().run(init_steps=1e7, sample_steps=1e7, cores=4)

    """

    __metaclass__ = _ModelRunner

    def __product(self, *args, **kwds):
        """Manual implementation of itertools.product for
          python <= 2.5 """

        # product('ABCD', 'xy') --> Ax Ay Bx By Cx Cy Dx Dy
        # product(range(2), repeat=3) --> 000 001 010 011 100 101 110 111
        pools = map(tuple, args) * kwds.get('repeat', 1)
        result = [[]]
        for pool in pools:
            result = [x + [y] for x in result for y in pool]
        for prod in result:
            yield tuple(prod)

    def __split_seq(self, seq, size):
        """Split a list into n chunks of roughly equal size."""
        newseq = []
        splitsize = 1.0 / size * len(seq)
        for i in range(size):
                newseq.append(seq[int(round(i * splitsize)):
                                  int(round((i + 1) * splitsize))])
        return newseq

    def __touch(self, fname, times=None):
        """Pythonic version of Unix touch.

        :param fname: filename.
        :type fname: str
        :param times: timestamp (Default: None meaning now).
        :type times: datetime timestamp

        """
        fhandle = file(fname, 'a')
        try:
            os.utime(fname, times)
        finally:
            fhandle.close()

    def __run_sublist(self, sublist, init_steps, sample_steps, samples, random_seed=None):
        """
        Run sampling run for a list of parameter-tuples.

        :param init_steps: Steps to run model before sampling (.ie. to reach steady-state).
        :type init_steps: int
        :param sample_steps: Number of steps to sample over.
        :type sample_steps: int
        :param cores: Number of parallel processes to launch.
        :type cores: int
        :param samples: Number of samples. Use more samples if precise coverages are needed.
        :type samples: int

        """
        for i, datapoint in enumerate(sublist):
            #============================
            # DEFINE labels
            #===========================
            lockfile = '%s.lock' % (self.runner_name)
            format_string = '_'.join(['%s'] * (len(self.parameters) + 1))
            arguments = tuple([self.runner_name] + list(datapoint))

            input_line = format_string % arguments

            outfile = os.path.abspath('%s.dat' % (self.runner_name))


            #============================
            # lockfile mechanism
            #===========================
            self.__touch(lockfile)
            fdata = file(lockfile)
            readlines = map(lambda x: x.strip(), fdata.readlines())
            fdata.close()
            if input_line in readlines:
                continue
            fdata = file(lockfile, 'a')
            fdata.write('%s\n' % input_line)
            fdata.close()

            #============================
            # SETUP Model
            #===========================
            model = KMC_Model(print_rates=False,
                              banner=False,
                              random_seed=random_seed,
                              cache_file='%s_configs/config_%s.pckl'
                                          % (self.runner_name, input_line))
            for name, value in zip(self.parameters.keys(), datapoint):
                setattr(model.parameters, name, value)

            #============================
            # EVALUATE model
            #===========================
            model.do_steps(int(init_steps))
            model.get_atoms(geometry=False)
            data = model.get_std_sampled_data(samples=samples,
                                              sample_size=int(sample_steps),
                                              tof_method='integ')

            if not os.path.exists(outfile):
                out = file(outfile, 'a')
                out.write(model.get_std_header())
                out.write(str(model.parameters))
                out.write("""# If one or more parameters change between data lines\n# the set above corresponds to the first line.\n""")
                out.close()
            out = file(outfile, 'a')
            out.write(data)
            out.close()
            model.deallocate()

    def plot(self,
             rcParams=None,
             touchup=None,
             filename=None,
             backend='Agg',
             suffixes=['png', 'pdf', 'eps'],
             variable_parameters=None,
             fig_width_pt=246.0,
             plot_tofs=None,
             plot_occs=None,
             occ_xlabel=None,
             occ_ylabel=None,
             tof_xlabel=None,
             tof_ylabel=None,
             label=None,
             sublabel=None,
             arrhenius=False,
             ):
        """
        Plot the generated data using matplotlib. By default we will try
        to generate publication quality output of the specified TOFs and
        coverages.
        """
        import matplotlib
        matplotlib.use(backend, warn=False)
        # Suppress backend warning, because we cannot
        # control how often the current method is called from
        # a script and superfluous warning tends to confuse users
        from matplotlib import pyplot as plt


        inches_per_pt = 1.0 / 72.27               # Convert pt to inches
        golden_mean = (np.sqrt(5)-1.0) / 2.0         # Aesthetic ratio
        fig_width = fig_width_pt * inches_per_pt  # width in inches
        fig_height = fig_width * golden_mean       # height in inches
        figsize = [fig_width, fig_height]
        font_size = 10
        tick_font_size = 8
        xlabel_pad = 6
        ylabel_pad = 16

        default_rcParams = {
            'font.family': 'serif',
            'font.serif': 'Computer Modern Roman',
            'font.sans-serif': 'Computer Modern Sans serif',
            'font.size': 10,
            'axes.labelsize': font_size,
            'legend.fontsize': font_size,
            'xtick.labelsize': tick_font_size,
            'ytick.labelsize': tick_font_size,
            'text.usetex': 'false',
            'lines.linewidth': 1.,
        }

        data = np.recfromtxt('%s.dat' % self.runner_name, names=True, deletechars=None)

        model = KMC_Model(print_rates=False,
                          banner=False,)

        # override with user-provided parameters
        if rcParams is not None:
            default_rcParams.update(rcParams)
        matplotlib.rcParams.update(default_rcParams)

        # plot all TOFs defined in model if not specified
        if plot_tofs is None:
            plot_tofs = model.tofs

        if plot_occs is None:
            plot_occs = list(data.dtype.names)
            plot_occs.remove('kmc_time')
            plot_occs.remove('kmc_steps')
            for header_param in model.get_param_header().split():
                plot_occs.remove(header_param)

            for tof in model.tofs:
                tof = tof.replace(')', '').replace('(', '')
                try:
                    plot_occs.remove(tof)
                except ValueError:
                    print('%s not in %s' % (tof, plot_occs))

        # check how many variable parameters we have
        # if not specified

        if variable_parameters is None:
            variable_parameters = {}
            for param_name, param in self.parameters.items():
                if param.steps > 1:
                    variable_parameters[param_name] = param
        else:
            vparams = {}
            for vparam in variable_parameters:
                if vparam in self.parameters:
                    vparams[vparam] = self.parameters[vparam]
                else:
                    raise UserWarning("Request variable not in ModelRunner.")

            variable_parameters = vparams



        ######################
        # plot coverages     #
        ######################
        fig = plt.figure(figsize=figsize)
        if len(variable_parameters) == 0:
            print("No variable parameter. Nothing to plot.")
        elif len(variable_parameters) == 1:
            xvar = variable_parameters.keys()[0]
            data.sort(order=xvar)
            for occ in plot_occs:
                occs = [data[name] for name in data.dtype.names if name.startswith(occ)]
                N_occs = len(occs)
                occ_data = np.array(occs).sum(axis=0) / N_occs
                plt.plot(data[xvar], occ_data, label=occ.replace('_', '\_'))
            legend = plt.legend(loc='best', fancybox=True)
            legend.get_frame().set_alpha(0.5)
            plt.ylim([0, 1])


        elif len(variable_parameters) == 2:
            print("Two variable parameters. Doing a surface plot.")
        else:
            print("Too many variable parameters. No automatic plotting possible.")

        for suffix in suffixes:
            if label is None:
                if sublabel is None:
                    plt.savefig('%s_coverages.%s' % (self.runner_name, suffix), bbox_inces='tight')
                else:
                    plt.savefig('%s_%s_coverages.%s' % (self.runner_name, sublabel, suffix), bbox_inces='tight')
            else:
                if sublabel is None:
                    plt.savefig('%s_coverages.%s' % (label, suffix), bbox_inces='tight')
                else:
                    plt.savefig('%s_%s_coverages.%s' % (label, sublabel, suffix), bbox_inces='tight')


        ######################
        # plot TOFs          #
        ######################
        fig = plt.figure(figsize=figsize)
        if len(variable_parameters) == 0:
            print("No variable parameter. Nothing to plot.")
        elif len(variable_parameters) == 1:
            xvar = variable_parameters.keys()[0]
            param = variable_parameters.values()[0]
            data.sort(order=xvar)
            for tof in plot_tofs:
                tof = tof.replace(')', '').replace('(', '')
                if arrhenius :
                    plt.plot(1000./data[xvar], np.log(data[tof]), label=tof.replace('_', '\_'))
                else:
                    plt.plot(data[xvar], data[tof], label=tof.replace('_', '\_'))
            legend = plt.legend(loc='best', fancybox=True)
            legend.get_frame().set_alpha(0.5)
            if arrhenius:
                plt.xlabel(r'$1000\,/%s$ [%s$^{-1}$]' % (xvar, param.unit))
                plt.ylabel(r'log(TOF)')
            else:
                plt.xlabel(r'\emph{%s} [%s]' % (xvar, param.unit))
                plt.ylabel(r'TOF [s$^{-1}$ cell$^{-1}$]')
        elif len(variable_parameters) == 2:
            print("Two variable parameters. Doing a surface plot.")
        else:
            print("Too many variable parameters. No automatic plotting possible.")

        for suffix in suffixes:
            if label is None:
                plt.savefig('%s_TOFs.%s' % (self.runner_name, suffix), bbox_inches='tight')
            else:
                plt.savefig('%s_TOFs.%s' % (label, suffix), bbox_inches='tight')

        model.deallocate()

    def run(self, init_steps=1e8,
                  sample_steps=1e8,
                  cores=4,
                  samples=1,
                  random_seed=None):
        """Launch the ModelRunner instance. Creates a regular grid over
        all ModelParameters defined in the ModelRunner class.

        :param init_steps: Steps to run model before sampling (.ie. to reach steady-state).
        (Default: 1e8)
        :type init_steps: int
        :param sample_steps: Number of steps to sample over (Default: 1e8)
        :type sample_steps: int
        :param cores: Number of parallel processes to launch.
        :type cores: int
        :param samples: Number of samples. Use more samples if precise coverages are needed (Default: 1).
        :type samples: int

        """

        parameters = []
        for parameter in self.parameters.values():
            parameters.append(parameter.get_grid())
        points = list(self.__product(*tuple(parameters)))

        random.shuffle(points)

        for sub_list in self.__split_seq(points, cores):
            p = Process(target=self.__run_sublist, args=(sub_list,
                                                         init_steps,
                                                         sample_steps,
                                                         samples,
                                                         random_seed,
                                                         ))
            p.start()


def set_rate_constants(parameters=None, print_rates=None):
    """Tries to evaluate the supplied expression for a rate constant
    to a simple real number and sets it for the corresponding process.
    For the evaluation it draws on predefined natural constants, user defined
    parameters and mathematical functions.

    :param parameters: List of parameters to be used when evaluating expression.
                      (Default: None)
    :type parameters: list
    :param print_rates: Print the rates while setting them
                        (Default: True)
    :type print_rates: bool

    """
    proclist = ProclistProxy()
    if print_rates is None:
        print_rates = True

    if parameters is None:
        parameters = settings.parameters

    if print_rates:
        print('-------------------')
    for proc in sorted(settings.rate_constants):
        rate_expr = settings.rate_constants[proc][0]
        rate_const = evaluate_rate_expression(rate_expr, parameters)

        if rate_const < 0.:
            raise UserWarning('%s = %s: Negative rate-constants do no make sense'
                              % (rate_expr, rate_const))
        try:
            base.set_rate_const(getattr(proclist, proc.lower()),
                                rate_const)
            if print_rates:
                n = int(4 * log(rate_const))
                print('%30s: %.3e s^{-1}: %s' % (proc, rate_const, '#' * n))
        except Exception, e:
            raise UserWarning(
                "Could not set %s for process %s!\nException: %s" \
                    % (rate_expr, proc, e))
    if print_rates:
        print('-------------------')


def import_ase():
    """Wrapper for import ASE."""
    try:
        import ase
        import ase.visualize
    except:
        print('Please download the ASE from')
        print('https://wiki.fysik.dtu.dk/ase/')
    return ase


def get_tof_names():
    """Return names turn-over-frequencies (TOF) previously defined in model."""
    tofs = []
    for process, tof_count in settings.tof_count.iteritems():
        for tof in tof_count:
            if tof not in tofs:
                tofs.append(tof)
    return sorted(tofs)


class ProcInt(int):

    def __new__(cls, value, *args, **kwargs):
        return int.__new__(cls, value)

    def __init__(self, value):
        self.procnames = sorted(settings.rate_constants.keys())

    def __repr__(self):
        name = self.procnames[self.__int__() - 1]
        return 'Process model.proclist.%s (%s)' % (name.lower(), self.__int__())


class SiteInt(int):

    def __new__(cls, value, *args, **kwargs):
        return int.__new__(cls, value)

    def __repr__(self):
        x, y, z, n = lattice.calculate_nr2lattice(self.__int__())
        return 'Site (%s, %s, %s, %s) [#%s]' % (x, y, z, n, self.__int__())

    def __getitem__(self, item):
        site = lattice.calculate_nr2lattice(self.__int__())
        return site[item]<|MERGE_RESOLUTION|>--- conflicted
+++ resolved
@@ -44,7 +44,6 @@
 from fnmatch import fnmatch
 from kmos import evaluate_rate_expression
 from kmos.utils import OrderedDict
-<<<<<<< HEAD
 try:
     import kmos.run.png
 except:
@@ -56,8 +55,6 @@
     kmos.run = Struct()
     kmos.run.png = None
 
-=======
->>>>>>> 1eef5300
 from math import log
 try:
     import kmos.run.png
