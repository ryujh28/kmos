<?xml version="1.0" ?>
<kmc version="(0, 2)">
    <meta author="Fritz Mueller" debug="0" email="fritzmueller@tum.de" model_dimension="2" model_name="foo_model"/>
    <species_list default_species="empty">
        <species color="#000000" name="CO" representation="Atoms('CO',[[0,0,0],[0,0,1.2]])"/>
        <species color="#0034be" name="Pd" representation="Atoms('Pd',[[0,0,0]])"/>
        <species color="#fff" name="empty" representation=""/>
        <species color="#ff1717" name="oxygen" representation="Atoms('O',[[0,0,0]])"/>
    </species_list>
    <parameter_list>
        <parameter adjustable="False" max="0.0" min="0.0" name="lattice_size" value="40 40 1"/>
<<<<<<< HEAD
        <parameter adjustable="True" max="2.0" min="0.2" name="p_co" value="1."/>
        <parameter adjustable="True" max="2.0" min="0.2" name="p_o2" value="1."/>
=======
        <parameter adjustable="False" max="0.0" min="0.0" name="p_co" value="1."/>
        <parameter adjustable="False" max="0.0" min="0.0" name="p_o2" value="1."/>
>>>>>>> de3bbb2d
        <parameter adjustable="False" max="0.0" min="0.0" name="print_every" value="1.e5"/>
        <parameter adjustable="False" max="0.0" min="0.0" name="total_steps" value="1.e7"/>
    </parameter_list>
    <lattice cell_size="6.29 6.29 10.0" default_layer="PdO" representation="Atoms(symbols='Pd15', positions=np.array( [[  4.74536588,   0.34239956,  -6.29627642], [  5.92199002,   2.86578697,  -6.29627642], [  0.87533998,   5.21909763,  -6.29627642], [  2.22197847,   1.51908609,  -6.29627642], [  3.398665  ,   4.04241111,  -6.29627642], [  2.82001105,   5.90917072,  -4.24970573], [  0.34097598,   0.91823796,  -4.24362784], [  1.57674031,   3.40671184,  -4.25070729], [  5.26250348,   4.71173388,  -4.29960027], [  4.06752131,   2.19432896,  -4.28970289], [  4.74172449,   0.32992489,  -2.25580734], [  5.99691572,   2.85801944,  -2.22685536], [  0.97483913,   5.23732922,  -2.23766488], [  2.19854396,   1.53975362,  -2.23151537], [  3.44081858,   4.06773128,  -2.33377281]])),     ">
        <layer color="#6dbf6e" grid="10 10 1" grid_offset="0.1 0.1 0.0" name="Pd100">
            <site class="" default_species="default_species" type="h1" vector="0.1 0.1 0.0"/>
            <site class="" default_species="default_species" type="h2" vector="0.3 0.5 0.0"/>
            <site class="" default_species="default_species" type="h4" vector="0.9 0.7 0.0"/>
            <site class="" default_species="default_species" type="h5" vector="0.7 0.3 0.0"/>
            <site class="" default_species="default_species" type="b1" vector="0.2 0.3 0.0"/>
            <site class="" default_species="default_species" type="b2" vector="0.4 0.7 0.0"/>
            <site class="" default_species="default_species" type="b3" vector="0.5 0.4 0.0"/>
            <site class="" default_species="default_species" type="b4" vector="0.9 0.2 0.0"/>
            <site class="" default_species="default_species" type="b5" vector="0.8 0.5 0.0"/>
            <site class="" default_species="default_species" type="b6" vector="0.7 0.8 0.0"/>
            <site class="" default_species="default_species" type="b7" vector="0.1 0.6 0.0"/>
            <site class="" default_species="default_species" type="b8" vector="0.6 0.1 0.0"/>
            <site class="" default_species="default_species" type="b9" vector="0.3 0.0 0.0"/>
            <site class="" default_species="default_species" type="b10" vector="0.0 0.9 0.0"/>
            <site class="" default_species="default_species" type="h3" vector="0.5 0.9 0.0"/>
        </layer>
        <layer color="#a14b49" grid="4 4 1" grid_offset="0.0 0.0 0.0" name="PdO">
            <site class="" default_species="empty" type="bridge2" vector="0.5 0.5 0.1"/>
            <site class="" default_species="empty" type="hollow1" vector="0.25 0.25 0.2"/>
            <site class="" default_species="empty" type="hollow2" vector="0.25 0.75 0.2"/>
            <site class="" default_species="empty" type="bridge1" vector="0.5 0.0 0.1"/>
            <site class="" default_species="Pd" type="Pd2" vector="0.0 0.5 0.1"/>
            <site class="" default_species="Pd" type="Pd3" vector="0.5 0.25 0.05"/>
            <site class="" default_species="Pd" type="Pd4" vector="0.5 0.75 0.05"/>
            <site class="" default_species="oxygen" type="hollow3" vector="0.75 0.25 0.0"/>
            <site class="" default_species="oxygen" type="hollow4" vector="0.75 0.75 0.0"/>
            <site class="" default_species="Pd" type="Pd1" vector="0.0 0.0 0.1"/>
        </layer>
    </lattice>
    <process_list>
        <process enabled="False" name="destruct1" rate_constant="10E15">
            <condition coord_layer="PdO" coord_name="hollow1" coord_offset="0 0 0" species="empty"/>
            <condition coord_layer="PdO" coord_name="hollow2" coord_offset="0 -1 0" species="empty"/>
            <condition coord_layer="PdO" coord_name="bridge1" coord_offset="0 0 0" species="empty"/>
            <condition coord_layer="PdO" coord_name="bridge2" coord_offset="0 -1 0" species="empty"/>
            <action coord_layer="PdO" coord_name="hollow1" coord_offset="0 0 0" species="$empty"/>
            <action coord_layer="PdO" coord_name="hollow2" coord_offset="0 -1 0" species="$empty"/>
            <action coord_layer="PdO" coord_name="bridge1" coord_offset="0 0 0" species="$empty"/>
            <action coord_layer="PdO" coord_name="bridge2" coord_offset="0 -1 0" species="$empty"/>
            <action coord_layer="Pd100" coord_name="h1" coord_offset="0 0 0" species="^empty"/>
            <action coord_layer="Pd100" coord_name="b1" coord_offset="0 0 0" species="^empty"/>
            <action coord_layer="Pd100" coord_name="b9" coord_offset="0 0 0" species="^empty"/>
            <action coord_layer="Pd100" coord_name="b10" coord_offset="0 -1 0" species="^empty"/>
            <action coord_layer="Pd100" coord_name="b7" coord_offset="0 -1 0" species="^empty"/>
        </process>
        <process enabled="False" name="destruct10" rate_constant="10E15">
            <condition coord_layer="PdO" coord_name="hollow1" coord_offset="0 0 0" species="CO"/>
            <condition coord_layer="PdO" coord_name="hollow2" coord_offset="0 -1 0" species="empty"/>
            <condition coord_layer="PdO" coord_name="bridge1" coord_offset="0 0 0" species="CO"/>
            <condition coord_layer="PdO" coord_name="bridge2" coord_offset="0 -1 0" species="empty"/>
            <action coord_layer="PdO" coord_name="hollow1" coord_offset="0 0 0" species="$CO"/>
            <action coord_layer="PdO" coord_name="hollow2" coord_offset="0 -1 0" species="$empty"/>
            <action coord_layer="PdO" coord_name="bridge1" coord_offset="0 0 0" species="$CO"/>
            <action coord_layer="PdO" coord_name="bridge2" coord_offset="0 -1 0" species="$empty"/>
            <action coord_layer="Pd100" coord_name="h1" coord_offset="0 0 0" species="^empty"/>
            <action coord_layer="Pd100" coord_name="b1" coord_offset="0 0 0" species="^CO"/>
            <action coord_layer="Pd100" coord_name="b9" coord_offset="0 0 0" species="^CO"/>
            <action coord_layer="Pd100" coord_name="b10" coord_offset="0 -1 0" species="^empty"/>
            <action coord_layer="Pd100" coord_name="b7" coord_offset="0 -1 0" species="^empty"/>
        </process>
        <process enabled="False" name="destruct11" rate_constant="10E15">
            <condition coord_layer="PdO" coord_name="hollow1" coord_offset="0 0 0" species="CO"/>
            <condition coord_layer="PdO" coord_name="hollow2" coord_offset="0 -1 0" species="empty"/>
            <condition coord_layer="PdO" coord_name="bridge1" coord_offset="0 0 0" species="CO"/>
            <condition coord_layer="PdO" coord_name="bridge2" coord_offset="0 -1 0" species="CO"/>
            <action coord_layer="PdO" coord_name="hollow1" coord_offset="0 0 0" species="$CO"/>
            <action coord_layer="PdO" coord_name="hollow2" coord_offset="0 -1 0" species="$empty"/>
            <action coord_layer="PdO" coord_name="bridge1" coord_offset="0 0 0" species="$CO"/>
            <action coord_layer="PdO" coord_name="bridge2" coord_offset="0 -1 0" species="$CO"/>
            <action coord_layer="Pd100" coord_name="h1" coord_offset="0 0 0" species="^empty"/>
            <action coord_layer="Pd100" coord_name="b1" coord_offset="0 0 0" species="^CO"/>
            <action coord_layer="Pd100" coord_name="b9" coord_offset="0 0 0" species="^CO"/>
            <action coord_layer="Pd100" coord_name="b10" coord_offset="0 -1 0" species="^empty"/>
            <action coord_layer="Pd100" coord_name="b7" coord_offset="0 -1 0" species="^CO"/>
        </process>
        <process enabled="False" name="destruct2" rate_constant="10E15">
            <condition coord_layer="PdO" coord_name="hollow1" coord_offset="0 0 0" species="empty"/>
            <condition coord_layer="PdO" coord_name="hollow2" coord_offset="0 -1 0" species="empty"/>
            <condition coord_layer="PdO" coord_name="bridge1" coord_offset="0 0 0" species="empty"/>
            <condition coord_layer="PdO" coord_name="bridge2" coord_offset="0 -1 0" species="CO"/>
            <action coord_layer="PdO" coord_name="hollow1" coord_offset="0 0 0" species="$empty"/>
            <action coord_layer="PdO" coord_name="hollow2" coord_offset="0 -1 0" species="$empty"/>
            <action coord_layer="PdO" coord_name="bridge1" coord_offset="0 0 0" species="$empty"/>
            <action coord_layer="PdO" coord_name="bridge2" coord_offset="0 -1 0" species="$CO"/>
            <action coord_layer="Pd100" coord_name="h1" coord_offset="0 0 0" species="^empty"/>
            <action coord_layer="Pd100" coord_name="b1" coord_offset="0 0 0" species="^empty"/>
            <action coord_layer="Pd100" coord_name="b9" coord_offset="0 0 0" species="^empty"/>
            <action coord_layer="Pd100" coord_name="b10" coord_offset="0 -1 0" species="^empty"/>
            <action coord_layer="Pd100" coord_name="b7" coord_offset="0 -1 0" species="^CO"/>
        </process>
        <process enabled="False" name="destruct3" rate_constant="10E15">
            <condition coord_layer="PdO" coord_name="hollow1" coord_offset="0 0 0" species="empty"/>
            <condition coord_layer="PdO" coord_name="hollow2" coord_offset="0 -1 0" species="empty"/>
            <condition coord_layer="PdO" coord_name="bridge1" coord_offset="0 0 0" species="CO"/>
            <condition coord_layer="PdO" coord_name="bridge2" coord_offset="0 -1 0" species="empty"/>
            <action coord_layer="PdO" coord_name="hollow1" coord_offset="0 0 0" species="$empty"/>
            <action coord_layer="PdO" coord_name="hollow2" coord_offset="0 -1 0" species="$empty"/>
            <action coord_layer="PdO" coord_name="bridge1" coord_offset="0 0 0" species="$CO"/>
            <action coord_layer="PdO" coord_name="bridge2" coord_offset="0 -1 0" species="$empty"/>
            <action coord_layer="Pd100" coord_name="h1" coord_offset="0 0 0" species="^empty"/>
            <action coord_layer="Pd100" coord_name="b1" coord_offset="0 0 0" species="^empty"/>
            <action coord_layer="Pd100" coord_name="b9" coord_offset="0 0 0" species="^CO"/>
            <action coord_layer="Pd100" coord_name="b10" coord_offset="0 -1 0" species="^empty"/>
            <action coord_layer="Pd100" coord_name="b7" coord_offset="0 -1 0" species="^empty"/>
        </process>
        <process enabled="False" name="destruct4" rate_constant="10E15">
            <condition coord_layer="PdO" coord_name="hollow1" coord_offset="0 0 0" species="empty"/>
            <condition coord_layer="PdO" coord_name="hollow2" coord_offset="0 -1 0" species="CO"/>
            <condition coord_layer="PdO" coord_name="bridge1" coord_offset="0 0 0" species="empty"/>
            <condition coord_layer="PdO" coord_name="bridge2" coord_offset="0 -1 0" species="empty"/>
            <action coord_layer="PdO" coord_name="hollow1" coord_offset="0 0 0" species="$empty"/>
            <action coord_layer="PdO" coord_name="hollow2" coord_offset="0 -1 0" species="$CO"/>
            <action coord_layer="PdO" coord_name="bridge1" coord_offset="0 0 0" species="$empty"/>
            <action coord_layer="PdO" coord_name="bridge2" coord_offset="0 -1 0" species="$empty"/>
            <action coord_layer="Pd100" coord_name="h1" coord_offset="0 0 0" species="^empty"/>
            <action coord_layer="Pd100" coord_name="b1" coord_offset="0 0 0" species="^empty"/>
            <action coord_layer="Pd100" coord_name="b9" coord_offset="0 0 0" species="^empty"/>
            <action coord_layer="Pd100" coord_name="b10" coord_offset="0 -1 0" species="^CO"/>
            <action coord_layer="Pd100" coord_name="b7" coord_offset="0 -1 0" species="^empty"/>
        </process>
        <process enabled="False" name="destruct5" rate_constant="10E15">
            <condition coord_layer="PdO" coord_name="hollow1" coord_offset="0 0 0" species="empty"/>
            <condition coord_layer="PdO" coord_name="hollow2" coord_offset="0 -1 0" species="CO"/>
            <condition coord_layer="PdO" coord_name="bridge1" coord_offset="0 0 0" species="empty"/>
            <condition coord_layer="PdO" coord_name="bridge2" coord_offset="0 -1 0" species="CO"/>
            <action coord_layer="PdO" coord_name="hollow1" coord_offset="0 0 0" species="$empty"/>
            <action coord_layer="PdO" coord_name="hollow2" coord_offset="0 -1 0" species="$CO"/>
            <action coord_layer="PdO" coord_name="bridge1" coord_offset="0 0 0" species="$empty"/>
            <action coord_layer="PdO" coord_name="bridge2" coord_offset="0 -1 0" species="$CO"/>
            <action coord_layer="Pd100" coord_name="h1" coord_offset="0 0 0" species="^empty"/>
            <action coord_layer="Pd100" coord_name="b1" coord_offset="0 0 0" species="^empty"/>
            <action coord_layer="Pd100" coord_name="b9" coord_offset="0 0 0" species="^CO"/>
            <action coord_layer="Pd100" coord_name="b10" coord_offset="0 -1 0" species="^CO"/>
            <action coord_layer="Pd100" coord_name="b7" coord_offset="0 -1 0" species="^empty"/>
        </process>
        <process enabled="False" name="destruct6" rate_constant="10E15">
            <condition coord_layer="PdO" coord_name="hollow1" coord_offset="0 0 0" species="empty"/>
            <condition coord_layer="PdO" coord_name="hollow2" coord_offset="0 -1 0" species="CO"/>
            <condition coord_layer="PdO" coord_name="bridge1" coord_offset="0 0 0" species="CO"/>
            <condition coord_layer="PdO" coord_name="bridge2" coord_offset="0 -1 0" species="empty"/>
            <action coord_layer="PdO" coord_name="hollow1" coord_offset="0 0 0" species="$empty"/>
            <action coord_layer="PdO" coord_name="hollow2" coord_offset="0 -1 0" species="$CO"/>
            <action coord_layer="PdO" coord_name="bridge1" coord_offset="0 0 0" species="$CO"/>
            <action coord_layer="PdO" coord_name="bridge2" coord_offset="0 -1 0" species="$empty"/>
            <action coord_layer="Pd100" coord_name="h1" coord_offset="0 0 0" species="^empty"/>
            <action coord_layer="Pd100" coord_name="b1" coord_offset="0 0 0" species="^empty"/>
            <action coord_layer="Pd100" coord_name="b9" coord_offset="0 0 0" species="^CO"/>
            <action coord_layer="Pd100" coord_name="b10" coord_offset="0 -1 0" species="^CO"/>
            <action coord_layer="Pd100" coord_name="b7" coord_offset="0 -1 0" species="^empty"/>
        </process>
        <process enabled="False" name="destruct7" rate_constant="10E15">
            <condition coord_layer="PdO" coord_name="hollow1" coord_offset="0 0 0" species="empty"/>
            <condition coord_layer="PdO" coord_name="hollow2" coord_offset="0 -1 0" species="CO"/>
            <condition coord_layer="PdO" coord_name="bridge1" coord_offset="0 0 0" species="CO"/>
            <condition coord_layer="PdO" coord_name="bridge2" coord_offset="0 -1 0" species="CO"/>
            <action coord_layer="PdO" coord_name="hollow1" coord_offset="0 0 0" species="$empty"/>
            <action coord_layer="PdO" coord_name="hollow2" coord_offset="0 -1 0" species="$CO"/>
            <action coord_layer="PdO" coord_name="bridge1" coord_offset="0 0 0" species="$CO"/>
            <action coord_layer="PdO" coord_name="bridge2" coord_offset="0 -1 0" species="$CO"/>
            <action coord_layer="Pd100" coord_name="h1" coord_offset="0 0 0" species="^empty"/>
            <action coord_layer="Pd100" coord_name="b1" coord_offset="0 0 0" species="^empty"/>
            <action coord_layer="Pd100" coord_name="b9" coord_offset="0 0 0" species="^CO"/>
            <action coord_layer="Pd100" coord_name="b10" coord_offset="0 -1 0" species="^CO"/>
            <action coord_layer="Pd100" coord_name="b7" coord_offset="0 -1 0" species="^CO"/>
        </process>
        <process enabled="False" name="destruct8" rate_constant="10E15">
            <condition coord_layer="PdO" coord_name="hollow1" coord_offset="0 0 0" species="CO"/>
            <condition coord_layer="PdO" coord_name="hollow2" coord_offset="0 -1 0" species="empty"/>
            <condition coord_layer="PdO" coord_name="bridge1" coord_offset="0 0 0" species="empty"/>
            <condition coord_layer="PdO" coord_name="bridge2" coord_offset="0 -1 0" species="empty"/>
            <action coord_layer="PdO" coord_name="hollow1" coord_offset="0 0 0" species="$CO"/>
            <action coord_layer="PdO" coord_name="hollow2" coord_offset="0 -1 0" species="$empty"/>
            <action coord_layer="PdO" coord_name="bridge1" coord_offset="0 0 0" species="$empty"/>
            <action coord_layer="PdO" coord_name="bridge2" coord_offset="0 -1 0" species="$empty"/>
            <action coord_layer="Pd100" coord_name="h1" coord_offset="0 0 0" species="^empty"/>
            <action coord_layer="Pd100" coord_name="b1" coord_offset="0 0 0" species="^CO"/>
            <action coord_layer="Pd100" coord_name="b9" coord_offset="0 0 0" species="^empty"/>
            <action coord_layer="Pd100" coord_name="b10" coord_offset="0 -1 0" species="^empty"/>
            <action coord_layer="Pd100" coord_name="b7" coord_offset="0 -1 0" species="^empty"/>
        </process>
        <process enabled="False" name="destruct9" rate_constant="10E15">
            <condition coord_layer="PdO" coord_name="hollow1" coord_offset="0 0 0" species="CO"/>
            <condition coord_layer="PdO" coord_name="hollow2" coord_offset="0 -1 0" species="empty"/>
            <condition coord_layer="PdO" coord_name="bridge1" coord_offset="0 0 0" species="empty"/>
            <condition coord_layer="PdO" coord_name="bridge2" coord_offset="0 -1 0" species="CO"/>
            <action coord_layer="PdO" coord_name="hollow1" coord_offset="0 0 0" species="$CO"/>
            <action coord_layer="PdO" coord_name="hollow2" coord_offset="0 -1 0" species="$empty"/>
            <action coord_layer="PdO" coord_name="bridge1" coord_offset="0 0 0" species="$empty"/>
            <action coord_layer="PdO" coord_name="bridge2" coord_offset="0 -1 0" species="$CO"/>
            <action coord_layer="Pd100" coord_name="h1" coord_offset="0 0 0" species="^empty"/>
            <action coord_layer="Pd100" coord_name="b1" coord_offset="0 0 0" species="^CO"/>
            <action coord_layer="Pd100" coord_name="b9" coord_offset="0 0 0" species="^empty"/>
            <action coord_layer="Pd100" coord_name="b10" coord_offset="0 -1 0" species="^empty"/>
            <action coord_layer="Pd100" coord_name="b7" coord_offset="0 -1 0" species="^CO"/>
        </process>
        <process enabled="True" name="m_COads_b1" rate_constant="10E8*p_co">
            <condition coord_layer="Pd100" coord_name="b1" coord_offset="0 0 0" species="empty"/>
            <action coord_layer="Pd100" coord_name="b1" coord_offset="0 0 0" species="CO"/>
        </process>
        <process enabled="True" name="m_COads_b10" rate_constant="10E8*p_co">
            <condition coord_layer="Pd100" coord_name="b10" coord_offset="0 0 0" species="empty"/>
            <action coord_layer="Pd100" coord_name="b10" coord_offset="0 0 0" species="CO"/>
        </process>
        <process enabled="True" name="m_COads_b2" rate_constant="10E8*p_co">
            <condition coord_layer="Pd100" coord_name="b2" coord_offset="0 0 0" species="empty"/>
            <action coord_layer="Pd100" coord_name="b2" coord_offset="0 0 0" species="CO"/>
        </process>
        <process enabled="True" name="m_COads_b3" rate_constant="10E8*p_co">
            <condition coord_layer="Pd100" coord_name="b3" coord_offset="0 0 0" species="empty"/>
            <action coord_layer="Pd100" coord_name="b3" coord_offset="0 0 0" species="CO"/>
        </process>
        <process enabled="True" name="m_COads_b4" rate_constant="10E8*p_co">
            <condition coord_layer="Pd100" coord_name="b4" coord_offset="0 0 0" species="empty"/>
            <action coord_layer="Pd100" coord_name="b4" coord_offset="0 0 0" species="CO"/>
        </process>
        <process enabled="True" name="m_COads_b5" rate_constant="10E8*p_co">
            <condition coord_layer="Pd100" coord_name="b5" coord_offset="0 0 0" species="empty"/>
            <action coord_layer="Pd100" coord_name="b5" coord_offset="0 0 0" species="CO"/>
        </process>
        <process enabled="True" name="m_COads_b6" rate_constant="10E8*p_co">
            <condition coord_layer="Pd100" coord_name="b6" coord_offset="0 0 0" species="empty"/>
            <action coord_layer="Pd100" coord_name="b6" coord_offset="0 0 0" species="CO"/>
        </process>
        <process enabled="True" name="m_COads_b7" rate_constant="10E8*p_co">
            <condition coord_layer="Pd100" coord_name="b7" coord_offset="0 0 0" species="empty"/>
            <action coord_layer="Pd100" coord_name="b7" coord_offset="0 0 0" species="CO"/>
        </process>
        <process enabled="True" name="m_COads_b8" rate_constant="10E8*p_co">
            <condition coord_layer="Pd100" coord_name="b8" coord_offset="0 0 0" species="empty"/>
            <action coord_layer="Pd100" coord_name="b8" coord_offset="0 0 0" species="CO"/>
        </process>
        <process enabled="True" name="m_COads_b9" rate_constant="10E8*p_co">
            <condition coord_layer="Pd100" coord_name="b9" coord_offset="0 0 0" species="empty"/>
            <action coord_layer="Pd100" coord_name="b9" coord_offset="0 0 0" species="CO"/>
        </process>
        <process enabled="True" name="m_COdes_b1" rate_constant="10E8">
            <condition coord_layer="Pd100" coord_name="b1" coord_offset="0 0 0" species="CO"/>
            <action coord_layer="Pd100" coord_name="b1" coord_offset="0 0 0" species="empty"/>
        </process>
        <process enabled="True" name="m_COdes_b10" rate_constant="10E8">
            <condition coord_layer="Pd100" coord_name="b10" coord_offset="0 0 0" species="CO"/>
            <action coord_layer="Pd100" coord_name="b10" coord_offset="0 0 0" species="empty"/>
        </process>
        <process enabled="True" name="m_COdes_b2" rate_constant="10E8">
            <condition coord_layer="Pd100" coord_name="b2" coord_offset="0 0 0" species="CO"/>
            <action coord_layer="Pd100" coord_name="b2" coord_offset="0 0 0" species="empty"/>
        </process>
        <process enabled="True" name="m_COdes_b3" rate_constant="10E8">
            <condition coord_layer="Pd100" coord_name="b3" coord_offset="0 0 0" species="CO"/>
            <action coord_layer="Pd100" coord_name="b3" coord_offset="0 0 0" species="empty"/>
        </process>
        <process enabled="True" name="m_COdes_b4" rate_constant="10E8">
            <condition coord_layer="Pd100" coord_name="b4" coord_offset="0 0 0" species="CO"/>
            <action coord_layer="Pd100" coord_name="b4" coord_offset="0 0 0" species="empty"/>
        </process>
        <process enabled="True" name="m_COdes_b5" rate_constant="10E8">
            <condition coord_layer="Pd100" coord_name="b5" coord_offset="0 0 0" species="CO"/>
            <action coord_layer="Pd100" coord_name="b5" coord_offset="0 0 0" species="empty"/>
        </process>
        <process enabled="True" name="m_COdes_b6" rate_constant="10E8">
            <condition coord_layer="Pd100" coord_name="b6" coord_offset="0 0 0" species="CO"/>
            <action coord_layer="Pd100" coord_name="b6" coord_offset="0 0 0" species="empty"/>
        </process>
        <process enabled="True" name="m_COdes_b7" rate_constant="10E8">
            <condition coord_layer="Pd100" coord_name="b7" coord_offset="0 0 0" species="CO"/>
            <action coord_layer="Pd100" coord_name="b7" coord_offset="0 0 0" species="empty"/>
        </process>
        <process enabled="True" name="m_COdes_b8" rate_constant="10E8">
            <condition coord_layer="Pd100" coord_name="b8" coord_offset="0 0 0" species="CO"/>
            <action coord_layer="Pd100" coord_name="b8" coord_offset="0 0 0" species="empty"/>
        </process>
        <process enabled="True" name="m_COdes_b9" rate_constant="10E8">
            <condition coord_layer="Pd100" coord_name="b9" coord_offset="0 0 0" species="CO"/>
            <action coord_layer="Pd100" coord_name="b9" coord_offset="0 0 0" species="empty"/>
        </process>
        <process enabled="True" name="o_COads_bridge1" rate_constant="10E8">
            <condition coord_layer="PdO" coord_name="bridge1" coord_offset="0 0 0" species="empty"/>
            <action coord_layer="PdO" coord_name="bridge1" coord_offset="0 0 0" species="CO"/>
        </process>
        <process enabled="True" name="o_COads_bridge2" rate_constant="10E8">
            <condition coord_layer="PdO" coord_name="bridge2" coord_offset="0 0 0" species="empty"/>
            <action coord_layer="PdO" coord_name="bridge2" coord_offset="0 0 0" species="CO"/>
        </process>
        <process enabled="True" name="o_COads_hollow1" rate_constant="10E8">
            <condition coord_layer="PdO" coord_name="hollow1" coord_offset="0 0 0" species="empty"/>
            <action coord_layer="PdO" coord_name="hollow1" coord_offset="0 0 0" species="CO"/>
        </process>
        <process enabled="True" name="o_COads_hollow2" rate_constant="10E8">
            <condition coord_layer="PdO" coord_name="hollow2" coord_offset="0 0 0" species="empty"/>
            <action coord_layer="PdO" coord_name="hollow2" coord_offset="0 0 0" species="CO"/>
        </process>
        <process enabled="True" name="o_COdes_bridge1" rate_constant="10E8">
            <condition coord_layer="PdO" coord_name="bridge1" coord_offset="0 0 0" species="CO"/>
            <action coord_layer="PdO" coord_name="bridge1" coord_offset="0 0 0" species="empty"/>
        </process>
        <process enabled="True" name="o_COdes_bridge2" rate_constant="10E8">
            <condition coord_layer="PdO" coord_name="bridge2" coord_offset="0 0 0" species="CO"/>
            <action coord_layer="PdO" coord_name="bridge2" coord_offset="0 0 0" species="empty"/>
        </process>
        <process enabled="True" name="o_COdes_hollow1" rate_constant="10E8">
            <condition coord_layer="PdO" coord_name="hollow1" coord_offset="0 0 0" species="CO"/>
            <action coord_layer="PdO" coord_name="hollow1" coord_offset="0 0 0" species="empty"/>
        </process>
        <process enabled="True" name="o_COdes_hollow2" rate_constant="10E8">
            <condition coord_layer="PdO" coord_name="hollow2" coord_offset="0 0 0" species="CO"/>
            <action coord_layer="PdO" coord_name="hollow2" coord_offset="0 0 0" species="empty"/>
        </process>
        <process enabled="True" name="o_COdif_h1h2down" rate_constant="10E8">
            <condition coord_layer="PdO" coord_name="hollow1" coord_offset="0 0 0" species="CO"/>
            <condition coord_layer="PdO" coord_name="hollow2" coord_offset="0 -1 0" species="empty"/>
            <action coord_layer="PdO" coord_name="hollow2" coord_offset="0 -1 0" species="CO"/>
            <action coord_layer="PdO" coord_name="hollow1" coord_offset="0 0 0" species="empty"/>
        </process>
        <process enabled="True" name="o_COdif_h1h2up" rate_constant="10E8">
            <condition coord_layer="PdO" coord_name="hollow1" coord_offset="0 0 0" species="CO"/>
            <condition coord_layer="PdO" coord_name="hollow2" coord_offset="0 0 0" species="empty"/>
            <action coord_layer="PdO" coord_name="hollow2" coord_offset="0 0 0" species="CO"/>
            <action coord_layer="PdO" coord_name="hollow1" coord_offset="0 0 0" species="empty"/>
        </process>
        <process enabled="False" name="o_O2ads_h1h2" rate_constant="10E12*p_o2">
            <condition coord_layer="PdO" coord_name="hollow1" coord_offset="0 0 0" species="empty"/>
            <condition coord_layer="PdO" coord_name="hollow2" coord_offset="0 0 0" species="empty"/>
            <action coord_layer="PdO" coord_name="hollow1" coord_offset="0 0 0" species="oxygen"/>
            <action coord_layer="PdO" coord_name="hollow2" coord_offset="0 0 0" species="oxygen"/>
        </process>
        <process enabled="False" name="o_O2ads_h2h1" rate_constant="10E12*p_o2">
            <condition coord_layer="PdO" coord_name="hollow2" coord_offset="0 0 0" species="empty"/>
            <condition coord_layer="PdO" coord_name="hollow1" coord_offset="0 1 0" species="empty"/>
            <action coord_layer="PdO" coord_name="hollow2" coord_offset="0 0 0" species="oxygen"/>
            <action coord_layer="PdO" coord_name="hollow1" coord_offset="0 1 0" species="oxygen"/>
        </process>
        <process enabled="True" name="o_O2des_h1h2" rate_constant="10E8">
            <condition coord_layer="PdO" coord_name="hollow1" coord_offset="0 0 0" species="oxygen"/>
            <condition coord_layer="PdO" coord_name="hollow2" coord_offset="0 0 0" species="oxygen"/>
            <action coord_layer="PdO" coord_name="hollow1" coord_offset="0 0 0" species="empty"/>
            <action coord_layer="PdO" coord_name="hollow2" coord_offset="0 0 0" species="empty"/>
        </process>
        <process enabled="True" name="o_O2des_h2h1" rate_constant="10E8">
            <condition coord_layer="PdO" coord_name="hollow1" coord_offset="0 1 0" species="oxygen"/>
            <condition coord_layer="PdO" coord_name="hollow2" coord_offset="0 0 0" species="oxygen"/>
            <action coord_layer="PdO" coord_name="hollow1" coord_offset="0 1 0" species="empty"/>
            <action coord_layer="PdO" coord_name="hollow2" coord_offset="0 0 0" species="empty"/>
        </process>
        <process enabled="True" name="oxidize1" rate_constant="10E15">
            <condition coord_layer="Pd100" coord_name="h1" coord_offset="0 0 0" species="oxygen"/>
            <condition coord_layer="Pd100" coord_name="b1" coord_offset="0 0 0" species="empty"/>
            <condition coord_layer="Pd100" coord_name="b9" coord_offset="0 0 0" species="empty"/>
            <condition coord_layer="Pd100" coord_name="b10" coord_offset="0 -1 0" species="empty"/>
            <condition coord_layer="Pd100" coord_name="b7" coord_offset="0 -1 0" species="empty"/>
            <action coord_layer="Pd100" coord_name="h1" coord_offset="0 0 0" species="$oxygen"/>
            <action coord_layer="Pd100" coord_name="b1" coord_offset="0 0 0" species="$empty"/>
            <action coord_layer="Pd100" coord_name="b9" coord_offset="0 0 0" species="$empty"/>
            <action coord_layer="Pd100" coord_name="b10" coord_offset="0 -1 0" species="$empty"/>
            <action coord_layer="Pd100" coord_name="b7" coord_offset="0 -1 0" species="$empty"/>
            <action coord_layer="PdO" coord_name="hollow1" coord_offset="0 0 0" species="^oxygen"/>
            <action coord_layer="PdO" coord_name="hollow2" coord_offset="0 -1 0" species="^empty"/>
            <action coord_layer="PdO" coord_name="bridge1" coord_offset="0 0 0" species="^empty"/>
            <action coord_layer="PdO" coord_name="bridge2" coord_offset="0 -1 0" species="^empty"/>
        </process>
    </process_list>
    <output_list/>
</kmc>
<!-- This is an automatically generated XML file, representing a kMC model please do not change this unless you know what you are doing --><|MERGE_RESOLUTION|>--- conflicted
+++ resolved
@@ -9,13 +9,8 @@
     </species_list>
     <parameter_list>
         <parameter adjustable="False" max="0.0" min="0.0" name="lattice_size" value="40 40 1"/>
-<<<<<<< HEAD
-        <parameter adjustable="True" max="2.0" min="0.2" name="p_co" value="1."/>
-        <parameter adjustable="True" max="2.0" min="0.2" name="p_o2" value="1."/>
-=======
         <parameter adjustable="False" max="0.0" min="0.0" name="p_co" value="1."/>
         <parameter adjustable="False" max="0.0" min="0.0" name="p_o2" value="1."/>
->>>>>>> de3bbb2d
         <parameter adjustable="False" max="0.0" min="0.0" name="print_every" value="1.e5"/>
         <parameter adjustable="False" max="0.0" min="0.0" name="total_steps" value="1.e7"/>
     </parameter_list>
