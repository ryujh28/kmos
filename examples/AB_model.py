--- conflicted
+++ resolved
@@ -87,8 +87,4 @@
 
 if __name__ == '__main__':
     pt = main()
-<<<<<<< HEAD
-    pt.save('AB_model.ini')
-=======
-    pt.export_xml_file('AB_model.xml')
->>>>>>> 1eef5300
+    pt.save('AB_model.ini')