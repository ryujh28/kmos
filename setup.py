#!/usr/bin/python

from setuptools import setup

maintainer = 'Max J. Hoffmann'
maintainer_email = 'mjhoffmann@gmail.com'
author = 'Max J. Hoffmann'
author_email = 'mjhoffmann@gmail.com'
description = "kMC modeling on steroids"
install_requires = [
                    'ase',
                    'cairo',
                    'gobject',
                    'goocanvas',
                    'gtk',
                    'kiwi',
                    'lxml',
                    'matplotlib',
                    'pygtk',
                   ]
license = 'COPYING'
long_description = file('README.rst').read()
name='python-kmos'
packages = [
           'kmos',
           'kmos.pygtkcanvas',
           ]
package_dir = {'kmos':'kmos'}
package_data = {'kmos':['fortran_src/*f90',
                        'kmc_editor.glade',
                        'fortran_src/assert.ppc',
                        'kmc_project_v0.2.dtd']}
platforms = ['linux']
scripts = [
        'tools/kmos-editor',
        'tools/kmos-export-program',
        'tools/kmos-build',
        'tools/kmos-view',
        'tools/kmos-build-standalone',
        'tools/kmos',
        'tools/kmos-install-dependencies',
        ]
url = 'https://github.com/mhoffman/kmos'
version = '0.1'

setup(
      author=author,
      author_email=author_email,
      description=description,
      #install_requires=install_requires,
      license=license,
      long_description=long_description,
      maintainer=maintainer,
      maintainer_email=maintainer_email,
      name=name,
      package_data=package_data,
      package_dir=package_dir,
      packages=packages,
      platforms=platforms,
<<<<<<< HEAD
      #requires=requires,
=======
>>>>>>> 2cae20dc
      scripts=scripts,
      url=url,
      version=version,
      )<|MERGE_RESOLUTION|>--- conflicted
+++ resolved
@@ -57,10 +57,7 @@
       package_dir=package_dir,
       packages=packages,
       platforms=platforms,
-<<<<<<< HEAD
       #requires=requires,
-=======
->>>>>>> 2cae20dc
       scripts=scripts,
       url=url,
       version=version,
