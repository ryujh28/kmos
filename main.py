--- conflicted
+++ resolved
@@ -1302,11 +1302,7 @@
     #@verbose
     def on_btn_export_src__clicked(self, button, export_dir=''):
         self.toast('Exporting ...')
-<<<<<<< HEAD
-	if not export_dir:
-=======
         if not export_dir:
->>>>>>> bcec2701
             export_dir = kiwi.ui.dialogs.selectfolder(title='Select folder for F90 source code.')
         if not export_dir:
             self.toast('No folder selected')
