--- conflicted
+++ resolved
@@ -19,11 +19,7 @@
   <!ELEMENT parameter EMPTY>
   <!ATTLIST parameter
     name CDATA #REQUIRED
-<<<<<<< HEAD
     type CDATA #IMPLIED
-=======
->>>>>>> 07f494e7
-    value CDATA #REQUIRED
   >
   <!ELEMENT lattice_list (lattice)*>
   <!ELEMENT lattice (site)*>
